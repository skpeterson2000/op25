#!/usr/bin/env python

# Copyright 2008-2011 Steve Glass
# 
# Copyright 2011, 2012, 2013, 2014, 2015, 2016, 2017 Max H. Parke KA1RBI
# 
# Copyright 2003,2004,2005,2006 Free Software Foundation, Inc.
#         (from radiorausch)
# 
# This file is part of OP25 and part of GNU Radio
# 
# OP25 is free software; you can redistribute it and/or modify it
# under the terms of the GNU General Public License as published by
# the Free Software Foundation; either version 3, or (at your option)
# any later version.
# 
# OP25 is distributed in the hope that it will be useful, but WITHOUT
# ANY WARRANTY; without even the implied warranty of MERCHANTABILITY
# or FITNESS FOR A PARTICULAR PURPOSE. See the GNU General Public
# License for more details.
# 
# You should have received a copy of the GNU General Public License
# along with OP25; see the file COPYING. If not, write to the Free
# Software Foundation, Inc., 51 Franklin Street, Boston, MA
# 02110-1301, USA.

import os
import pickle
import sys
import threading
import math
import numpy
import time
import re
import json
import traceback
try:
    import Hamlib
except:
    pass

try:
    import Numeric
except:
    pass

from gnuradio import audio, eng_notation, gr, gru, filter, blocks, fft, analog, digital
from gnuradio.eng_option import eng_option
from math import pi
from optparse import OptionParser

import op25
import op25_repeater

import trunking

import p25_demodulator
import p25_decoder

sys.path.append('tdma')
import lfsr

from gr_gnuplot import constellation_sink_c
from gr_gnuplot import fft_sink_c
from gr_gnuplot import symbol_sink_f
from gr_gnuplot import eye_sink_f
from gr_gnuplot import mixer_sink_c

from terminal import op25_terminal
from sockaudio  import socket_audio

#speeds = [300, 600, 900, 1200, 1440, 1800, 1920, 2400, 2880, 3200, 3600, 3840, 4000, 4800, 6000, 6400, 7200, 8000, 9600, 14400, 19200]
speeds = [4800, 6000]

os.environ['IMBE'] = 'soft'

WIRESHARK_PORT = 23456

_def_interval = 5.0	# sec
_def_file_dir = '../www/images'

# The P25 receiver
#
class p25_rx_block (gr.top_block):

    # Initialize the P25 receiver
    #
    def __init__(self, options):

        self.trunk_rx = None
        self.plot_sinks = []

        gr.top_block.__init__(self)

<<<<<<< HEAD
        # command line argument parsing
        parser = OptionParser(option_class=eng_option)
        parser.add_option("--args", type="string", default="", help="device args")
        parser.add_option("--antenna", type="string", default="", help="select antenna")
        parser.add_option("-a", "--audio", action="store_true", default=False, help="use direct audio input")
        parser.add_option("-A", "--audio-if", action="store_true", default=False, help="soundcard IF mode (use --calibration to set IF freq)")
        parser.add_option("-I", "--audio-input", type="string", default="", help="pcm input device name.  E.g., hw:0,0 or /dev/dsp")
        parser.add_option("-i", "--input", default=None, help="input file name")
        parser.add_option("-b", "--excess-bw", type="eng_float", default=0.2, help="for RRC filter", metavar="Hz")
        parser.add_option("-c", "--calibration", type="eng_float", default=0.0, help="USRP offset or audio IF frequency", metavar="Hz")
        parser.add_option("-C", "--costas-alpha", type="eng_float", default=0.04, help="value of alpha for Costas loop", metavar="Hz")
        parser.add_option("-D", "--demod-type", type="choice", default="cqpsk", choices=('cqpsk', 'fsk4'), help="cqpsk | fsk4")
        parser.add_option("-P", "--plot-mode", type="choice", default=None, choices=(None, 'constellation', 'fft', 'symbol', 'datascope', 'mixer'), help="constellation | fft | symbol | datascope | mixer")
        parser.add_option("-f", "--frequency", type="eng_float", default=0.0, help="USRP center frequency", metavar="Hz")
        parser.add_option("-F", "--ifile", type="string", default=None, help="read input from complex capture file")
        parser.add_option("-H", "--hamlib-model", type="int", default=None, help="specify model for hamlib")
        parser.add_option("-s", "--seek", type="int", default=0, help="ifile seek in K")
        parser.add_option("-l", "--terminal-type", type="string", default='curses', help="'curses' or udp port or 'http:host:port'")
        parser.add_option("-L", "--logfile-workers", type="int", default=None, help="number of demodulators to instantiate")
        parser.add_option("-S", "--sample-rate", type="int", default=320e3, help="source samp rate")
        parser.add_option("-t", "--tone-detect", action="store_true", default=False, help="use experimental tone detect algorithm")
        parser.add_option("-T", "--trunk-conf-file", type="string", default=None, help="trunking config file name")
        parser.add_option("-v", "--verbosity", type="int", default=0, help="message debug level")
        parser.add_option("-V", "--vocoder", action="store_true", default=False, help="voice codec")
        parser.add_option("-n", "--nocrypt", action="store_true", default=False, help="silence encrypted traffic")
        parser.add_option("-o", "--offset", type="eng_float", default=0.0, help="tuning offset frequency [to circumvent DC offset]", metavar="Hz")
        parser.add_option("-p", "--pause", action="store_true", default=False, help="block on startup")
        parser.add_option("-w", "--wireshark", action="store_true", default=False, help="output data to Wireshark")
        parser.add_option("-W", "--wireshark-host", type="string", default="127.0.0.1", help="Wireshark host")
        parser.add_option("-u", "--wireshark-port", type="int", default=23456, help="Wireshark udp port")
        parser.add_option("-r", "--raw-symbols", type="string", default=None, help="dump decoded symbols to file")
        parser.add_option("-R", "--rx-subdev-spec", type="subdev", default=(0, 0), help="select USRP Rx side A or B (default=A)")
        parser.add_option("-g", "--gain", type="eng_float", default=None, help="set USRP gain in dB (default is midpoint) or set audio gain")
        parser.add_option("-G", "--gain-mu", type="eng_float", default=0.025, help="gardner gain")
        parser.add_option("-N", "--gains", type="string", default=None, help="gain settings")
        parser.add_option("-O", "--audio-output", type="string", default="default", help="audio output device name")
        parser.add_option("-U", "--udp-player", action="store_true", default=False, help="enable built-in udp audio player")
        parser.add_option("-q", "--freq-corr", type="eng_float", default=0.0, help="frequency correction")
        parser.add_option("-d", "--fine-tune", type="eng_float", default=0.0, help="fine tuning")
        parser.add_option("-2", "--phase2-tdma", action="store_true", default=False, help="enable phase2 tdma decode")
        parser.add_option("-Z", "--decim-amt", type="int", default=1, help="spectrum decimation")
        (options, args) = parser.parse_args()
        if len(args) != 0:
            parser.print_help()
            sys.exit(1)

=======
>>>>>>> c17443d9
        self.channel_rate = 0
        self.baseband_input = False
        self.rtl_found = False
        self.channel_rate = options.sample_rate
        self.fft_sink = None
        self.constellation_sink = None
        self.symbol_sink = None
        self.eye_sink = None
        self.mixer_sink = None
        self.target_freq = 0.0

        self.src = None
        if (not options.input) and (not options.audio) and (not options.audio_if):
            # check if osmocom is accessible
            try:
                import osmosdr
                self.src = osmosdr.source(options.args)
            except Exception:
                print "osmosdr source_c creation failure"
                ignore = True
 
            if "rtl" in options.args.lower():
                #print "'rtl' has been found in options.args (%s)" % (options.args)
                self.rtl_found = True

            gain_names = self.src.get_gain_names()
            for name in gain_names:
                range = self.src.get_gain_range(name)
                print "gain: name: %s range: start %d stop %d step %d" % (name, range[0].start(), range[0].stop(), range[0].step())
            if options.gains:
                for tup in options.gains.split(","):
                    name, gain = tup.split(":")
                    gain = int(gain)
                    print "setting gain %s to %d" % (name, gain)
                    self.src.set_gain(gain, name)

            rates = self.src.get_sample_rates()
            try:
                print 'supported sample rates %d-%d step %d' % (rates.start(), rates.stop(), rates.step())
            except:
                pass	# ignore

            if options.freq_corr:
                self.src.set_freq_corr(options.freq_corr)

        if options.audio:
            self.channel_rate = 48000
            self.baseband_input = True

        if options.audio_if:
            self.channel_rate = 96000

        if options.ifile:
            self.channel_rate = 96000	# TODO: fixme

        # setup (read-only) attributes
        self.symbol_rate = 4800
        self.symbol_deviation = 600.0
        self.basic_rate = 24000
        _default_speed = 4800
        self.options = options

        # keep track of flow graph connections
        self.cnxns = []

        self.datascope_raw_input = False
        self.data_scope_connected = False

        self.constellation_scope_connected = False

        for i in xrange(len(speeds)):
            if speeds[i] == _default_speed:
                self.current_speed = i
                self.default_speed_idx = i

        if options.hamlib_model:
            self.hamlib_attach(options.hamlib_model)

        # wait for gdb
        if options.pause:
            print 'Ready for GDB to attach (pid = %d)' % (os.getpid(),)
            raw_input("Press 'Enter' to continue...")

        self.input_q = gr.msg_queue(10)
        self.output_q = gr.msg_queue(10)
 
        # configure specified data source
        if options.input:
            self.open_file(options.input)
        elif (self.rtl_found or options.frequency):
            self.open_usrp()
        elif options.audio_if:
            self.open_audio_c(self.channel_rate, options.gain, options.audio_input)
        elif options.audio:
            self.open_audio(self.channel_rate, options.gain, options.audio_input)
        elif options.ifile:
            self.open_ifile(self.channel_rate, options.gain, options.ifile, options.seek)
        else:
            pass

        # attach terminal thread
        self.terminal = op25_terminal(self.input_q, self.output_q, self.options.terminal_type)
        if self.terminal is None:
            sys.exit(1)

        # attach audio thread
        if self.options.udp_player:
            self.audio = socket_audio("127.0.0.1", self.options.wireshark_port, self.options.audio_output)
        else:
            self.audio = None

    # setup common flow graph elements
    #
    def __build_graph(self, source, capture_rate):
        global speeds
        global WIRESHARK_PORT

        sps = 5		# samples / symbol

        self.rx_q = gr.msg_queue(100)
        udp_port = 0

        if self.options.udp_player:
            self.options.vocoder = True
            self.options.wireshark = True
            self.options.wireshark_host = "127.0.0.1"

        if self.options.wireshark or (self.options.wireshark_host != "127.0.0.1"):
            udp_port = self.options.wireshark_port

        self.tdma_state = False
        self.xor_cache = {}

        self.fft_state  = False
        self.c4fm_state = False
        self.fscope_state = False
        self.corr_state = False
        self.fac_state = False
        self.fsk4_demod_connected = False
        self.psk_demod_connected = False
        self.fsk4_demod_mode = False
        self.corr_i_chan = False

        if self.baseband_input:
            self.demod = p25_demodulator.p25_demod_fb(input_rate=capture_rate, excess_bw=self.options.excess_bw)
        else:	# complex input
            # local osc
            self.lo_freq = self.options.offset
            if self.options.audio_if or self.options.ifile or self.options.input:
                self.lo_freq += self.options.calibration
            self.demod = p25_demodulator.p25_demod_cb( input_rate = capture_rate,
                                                       demod_type = self.options.demod_type,
                                                       relative_freq = self.lo_freq,
                                                       offset = self.options.offset,
                                                       if_rate = sps * 4800,
                                                       gain_mu = self.options.gain_mu,
                                                       costas_alpha = self.options.costas_alpha,
                                                       excess_bw = self.options.excess_bw,
                                                       symbol_rate = self.symbol_rate)

        num_ambe = 0
        if self.options.phase2_tdma:
            num_ambe = 1

        self.decoder = p25_decoder.p25_decoder_sink_b(dest='audio', do_imbe=self.options.vocoder, num_ambe=num_ambe, wireshark_host=self.options.wireshark_host, udp_port=udp_port, do_msgq = True, msgq=self.rx_q, audio_output=self.options.audio_output, debug=self.options.verbosity, nocrypt=self.options.nocrypt)

        # connect it all up
        self.connect(source, self.demod, self.decoder)

        if self.options.plot_mode == 'constellation':
            self.toggle_constellation()
        elif self.options.plot_mode == 'symbol':
            self.toggle_symbol()
        elif self.options.plot_mode == 'fft':
            self.toggle_fft()
        elif self.options.plot_mode == 'datascope':
            self.toggle_eye()
        elif self.options.plot_mode == 'mixer':
            self.toggle_mixer()

        if self.options.raw_symbols:
            self.sink_sf = blocks.file_sink(gr.sizeof_char, self.options.raw_symbols)
            self.connect(self.demod, self.sink_sf)

        logfile_workers = []
        if self.options.phase2_tdma:
            num_ambe = 2
        if self.options.logfile_workers:
            for i in xrange(self.options.logfile_workers):
                demod = p25_demodulator.p25_demod_cb(input_rate=capture_rate,
                                                     demod_type=self.options.demod_type,
                                                     offset=self.options.offset)
                decoder = p25_decoder.p25_decoder_sink_b(debug = self.options.verbosity, do_imbe = self.options.vocoder, num_ambe=num_ambe)
                logfile_workers.append({'demod': demod, 'decoder': decoder, 'active': False})
                self.connect(source, demod, decoder)

        self.trunk_rx = trunking.rx_ctl(frequency_set = self.change_freq, debug = self.options.verbosity, conf_file = self.options.trunk_conf_file, logfile_workers=logfile_workers)

        self.du_watcher = du_queue_watcher(self.rx_q, self.trunk_rx.process_qmsg)

    # Connect up the flow graph
    #
    def __connect(self, cnxns):
        for l in cnxns:
            for b in l:
                if b == l[0]:
                    p = l[0]
                else:
                    self.connect(p, b)
                    p = b
        self.cnxns.extend(cnxns)

    # Disconnect the flow graph
    #
    def __disconnect(self):
        for l in self.cnxns:
            for b in l:
                if b == l[0]:
                    p = l[0]
                else:
                    self.disconnect(p, b)
                    p = b
        self.cnxns = []

    def set_speed(self, new_speed):
     # assumes that lock is held, or that we are in init
        self.disconnect_demods()
        self.current_speed = new_speed
        self.connect_fsk4_demod()

    def configure_tdma(self, params):
        if params['tdma'] is not None and not self.options.phase2_tdma:
            print '***TDMA request for frequency %d failed- phase2_tdma option not enabled' % params['freq']
            return
        set_tdma = False
        if params['tdma'] is not None:
            set_tdma = True
        if set_tdma == self.tdma_state:
            return	# already in desired state
        self.tdma_state = set_tdma
        if set_tdma:
            self.decoder.set_slotid(params['tdma'])
            hash = '%x%x%x' % (params['nac'], params['sysid'], params['wacn'])
            if hash not in self.xor_cache:
                self.xor_cache[hash] = lfsr.p25p2_lfsr(params['nac'], params['sysid'], params['wacn']).xor_chars
            self.decoder.set_xormask(self.xor_cache[hash], hash)
            rate = 6000
        else:
            rate = 4800
        sps = self.basic_rate / rate
        self.demod.set_symbol_rate(rate)   # this and the foll. call should be merged?
        self.demod.clock.set_omega(float(sps))

    def change_freq(self, params):
        freq = params['freq']
        offset = params['offset']
        center_freq = params['center_frequency']

        if self.options.hamlib_model:
            self.hamlib.set_freq(freq)
        elif params['center_frequency']:
            relative_freq = center_freq - freq
            if abs(relative_freq + self.options.offset) > self.channel_rate / 2:
                self.lo_freq = self.options.offset					# relative tune not possible
                self.demod.set_relative_frequency(self.lo_freq)				# reset demod relative freq
                self.set_freq(freq + offset)						# direct tune instead
            else:    
                self.lo_freq = self.options.offset + relative_freq
                if self.demod.set_relative_frequency(self.lo_freq):			# relative tune successful
                    self.set_freq(center_freq + offset)
                    if self.fft_sink:
                        self.fft_sink.set_relative_freq(relative_freq)
                else:
                    self.lo_freq = self.options.offset					# relative tune unsuccessful
                    self.demod.set_relative_frequency(self.lo_freq)			# reset demod relative freq
                    self.set_freq(freq + offset)					# direct tune instead
        else:
            self.set_freq(freq + offset)

        self.configure_tdma(params)

        params['json_type'] = 'change_freq'
        params['fine_tune'] = self.options.fine_tune
        js = json.dumps(params)
        msg = gr.message().make_from_string(js, -4, 0, 0)
        self.input_q.insert_tail(msg)

    def hamlib_attach(self, model):
        Hamlib.rig_set_debug (Hamlib.RIG_DEBUG_NONE)	# RIG_DEBUG_TRACE

        self.hamlib = Hamlib.Rig (model)
        self.hamlib.set_conf ("serial_speed","9600")
        self.hamlib.set_conf ("retry","5")

        self.hamlib.open ()

    def q_action(self, action):
        msg = gr.message().make_from_string(action, -2, 0, 0)
        self.rx_q.insert_tail(msg)

    def set_gain(self, gain):
        if self.rtl_found:
            self.src.set_gain(gain, 'LNA')
            if self.options.verbosity:
                print 'RTL Gain of %d set to: %.1f' % (gain, self.src.get_gain('LNA'))
        else:
            if self.baseband_input:
                f = 1.0
            else:
                f = 0.1
            self.demod.set_baseband_gain(float(gain) * f)

    def set_audio_scaler(self, vol):
        #print 'audio scaler: %f' % ((1 / 32768.0) * (vol * 0.1))
        if hasattr(self.decoder, 'set_scaler_k'):
            self.decoder.set_scaler_k((1 / 32768.0) * (vol * 0.1))

    def set_rtl_ppm(self, ppm):
        self.src.set_freq_corr(ppm)

    def set_freq_tune(self, val):
        self.demod.set_relative_frequency(val + self.lo_freq)

    def set_freq(self, target_freq):
        """
        Set the center frequency we're interested in.

        @param target_freq: frequency in Hz
        @rypte: bool

        Tuning is a two step process.  First we ask the front-end to
        tune as close to the desired frequency as it can.  Then we use
        the result of that operation and our target_frequency to
        determine the value for the digital down converter.
        """
        if not self.src:
            return False
        self.target_freq = target_freq
        tune_freq = target_freq + self.options.calibration + self.options.offset + self.options.fine_tune
        r = self.src.set_center_freq(tune_freq)

        if self.fft_sink:
            self.fft_sink.set_center_freq(target_freq)
            self.fft_sink.set_width(self.options.sample_rate)

        if r:
            #self.myform['freq'].set_value(target_freq)     # update displayed va
            #if self.show_debug_info:
            #    self.myform['baseband'].set_value(r.baseband_freq)
            #    self.myform['ddc'].set_value(r.dxc_freq)
            return True

        return False

    def adj_tune(self, tune_incr):
        if self.target_freq == 0.0:
            return False
        self.options.fine_tune += tune_incr;
        self.set_freq(self.target_freq)
        self.demod.reset()      # reset gardner-costas loop
        return True

    def toggle_plot(self, plot_type):
        plot_off = 0;
        if (self.fft_sink is not None):
            self.toggle_fft()
            plot_off = 1
        elif (self.constellation_sink is not None):
            self.toggle_constellation()
            plot_off = 2
        elif (self.symbol_sink is not None):
            self.toggle_symbol()
            plot_off = 3
        elif (self.eye_sink is not None):
            self.toggle_eye()
            plot_off = 4
        elif (self.mixer_sink is not None):
            self.toggle_mixer()
            plot_off = 5

        if (plot_type == 1) and (plot_off != 1):	# fft
            self.toggle_fft()
        elif (plot_type == 2) and (plot_off != 2):	# constellation
            self.toggle_constellation()
        elif (plot_type == 3) and (plot_off != 3):	# symbol
            self.toggle_symbol()
        elif (plot_type == 4) and (plot_off != 4):	# datascope
            self.toggle_eye()
        elif (plot_type == 5) and (plot_off != 5):	# mixer output
            self.toggle_mixer()

    def toggle_mixer(self):
        if (self.mixer_sink is None):
            self.lock()
            self.mixer_sink = mixer_sink_c()
            self.demod.connect_complex('mixer', self.mixer_sink)
            self.add_plot_sink(self.mixer_sink)
            self.unlock()
        elif (self.mixer_sink is not None):
            self.lock()
            self.demod.disconnect_complex()
            self.mixer_sink.kill()
            self.remove_plot_sink(self.mixer_sink)
            self.mixer_sink = None
            self.unlock()

    def toggle_fft(self):
        if (self.fft_sink is None):
            self.lock()
            self.fft_sink = fft_sink_c()
            self.spectrum_decim = filter.rational_resampler_ccf(1, self.options.decim_amt)
            self.connect(self.spectrum_decim, self.fft_sink)
            self.demod.connect_complex('src', self.spectrum_decim)
            self.add_plot_sink(self.fft_sink)
            self.fft_sink.set_offset(self.options.offset)
            self.fft_sink.set_center_freq(self.target_freq)
            self.fft_sink.set_width(self.options.sample_rate)
            self.unlock()
        elif (self.fft_sink is not None):
            self.lock()
            self.disconnect(self.spectrum_decim, self.fft_sink)
            self.demod.disconnect_complex()
            self.fft_sink.kill()
            self.remove_plot_sink(self.fft_sink)
            self.spectrum_decim = None
            self.fft_sink = None
            self.unlock()

    def toggle_constellation(self):
        if (self.constellation_sink is None):
            if self.options.demod_type != 'cqpsk':
                sys.stderr.write("Constellation Plot requires 'cqpsk' modulation\n")
                return
            self.lock()
            self.constellation_sink = constellation_sink_c()
            self.demod.connect_complex('diffdec', self.constellation_sink)
            self.add_plot_sink(self.constellation_sink)
            self.unlock()
        elif (self.constellation_sink is not None):
            self.lock()
            self.demod.disconnect_complex()
            self.constellation_sink.kill()
            self.remove_plot_sink(self.constellation_sink)
            self.constellation_sink = None
            self.unlock()
 
    def toggle_symbol(self):
        if (self.symbol_sink is None):
            self.lock()
            self.symbol_sink = symbol_sink_f()
            self.demod.connect_float(self.symbol_sink)
            self.add_plot_sink(self.symbol_sink)
            self.unlock()
        elif (self.symbol_sink is not None):
            self.lock()
            self.demod.disconnect_float()
            self.symbol_sink.kill()
            self.remove_plot_sink(self.symbol_sink)
            self.symbol_sink = None
            self.unlock()

    def toggle_eye(self):
        if (self.eye_sink is None):
            if self.options.demod_type == 'cqpsk':
                sys.stderr.write("Datascope Plot cannot be used with 'cqpsk' modulation\n")
                return
            self.lock()
            self.eye_sink = eye_sink_f(sps=10)
            self.demod.connect_bb('symbol_filter', self.eye_sink)
            self.add_plot_sink(self.eye_sink)
            self.unlock()
        elif (self.eye_sink is not None):
            self.lock()
            self.demod.disconnect_bb()
            self.eye_sink.kill()
            self.remove_plot_sink(self.eye_sink)
            self.eye_sink = None
            self.unlock()

    def add_plot_sink(self, plot):
        if plot not in self.plot_sinks:
            self.plot_sinks.append(plot)
        if self.options.terminal_type.startswith('http:'):
            plot.gnuplot.set_interval(_def_interval)
            plot.gnuplot.set_output_dir(_def_file_dir)

    def remove_plot_sink(self, plot):
        if plot in self.plot_sinks:
            self.plot_sinks.remove(plot)

    # read capture file properties (decimation etc.)
    #
    def __read_file_properties(self, filename):
        f = open(filename, "r")
        self.info = pickle.load(f)
        ToDo = True
        f.close()

    # setup to rx from file
    #
    def __set_rx_from_file(self, filename, capture_rate):
        file = blocks.file_source(gr.sizeof_gr_complex, filename, True)
        gain = blocks.multiply_const_cc(self.options.gain)
        throttle = blocks.throttle(gr.sizeof_gr_complex, capture_rate)
        self.__connect([[file, gain, throttle]])
        self.__build_graph(throttle, capture_rate)

    # setup to rx from Audio
    #
    def __set_rx_from_audio(self, capture_rate):
        self.__build_graph(self.source, capture_rate)

    # setup to rx from USRP
    #
    def __set_rx_from_osmosdr(self):
        # setup osmosdr
        capture_rate = self.src.set_sample_rate(self.options.sample_rate)
        if self.options.antenna:
            self.src.set_antenna(self.options.antenna)
        self.info["capture-rate"] = capture_rate
        self.src.set_bandwidth(capture_rate)
        # capture file
        # if preserve:
        if 0:
            try:
                self.capture_filename = os.tmpnam()
            except RuntimeWarning:
                ignore = True
            capture_file = blocks.file_sink(gr.sizeof_gr_complex, self.capture_filename)
            self.__connect([[self.usrp, capture_file]])
        else:
            self.capture_filename = None
        # everything else
        self.__build_graph(self.src, capture_rate)

    # Write capture file properties
    #
    def __write_file_properties(self, filename):
        f = open(filename, "w")
        pickle.dump(self.info, f)
        f.close()

    def open_ifile(self, capture_rate, gain, input_filename, file_seek):
        speed = 96000 # TODO: fixme
        ifile = blocks.file_source(gr.sizeof_gr_complex, input_filename, 1)
        if file_seek > 0:
            rc = ifile.seek(file_seek*1024, gr.SEEK_SET)
            assert rc == True
            #print "seek: %d, rc = %d" % (file_seek, rc)
        throttle = blocks.throttle(gr.sizeof_gr_complex, speed)
        self.source = blocks.multiply_const_cc(gain)
        self.connect(ifile, throttle, self.source)
        self.__set_rx_from_audio(speed)

    def open_audio_c(self, capture_rate, gain, audio_input_filename):
        self.info = {
                "capture-rate": capture_rate,
                "center-freq": 0,
                "source-dev": "AUDIO",
                "source-decim": 1 }
        self.audio_source = audio.source(capture_rate, audio_input_filename)
        self.audio_cvt = blocks.float_to_complex()
        self.connect((self.audio_source, 0), (self.audio_cvt, 0))
        self.connect((self.audio_source, 1), (self.audio_cvt, 1))
        self.source = blocks.multiply_const_cc(gain)
        self.connect(self.audio_cvt, self.source)
        self.__set_rx_from_audio(capture_rate)

    def open_audio(self, capture_rate, gain, audio_input_filename):
            self.info = {
                "capture-rate": capture_rate,
                "center-freq": 0,
                "source-dev": "AUDIO",
                "source-decim": 1 }
            self.audio_source = audio.source(capture_rate, audio_input_filename)
            self.source = blocks.multiply_const_ff(gain)
            self.connect(self.audio_source, self.source)
            self.__set_rx_from_audio(capture_rate)

    # Open the USRP
    #
    def open_usrp(self):
        # try:
            self.info = {
                "capture-rate": "unknown",
                "center-freq": self.options.frequency,
                "source-dev": "USRP",
                "source-decim": 1 }
            self.__set_rx_from_osmosdr()
            if self.options.frequency:
                self.set_freq(self.options.frequency)
        # except Exception, x:
        #     wx.MessageBox("Cannot open USRP: " + x.message, "USRP Error", wx.CANCEL | wx.ICON_EXCLAMATION)

    def process_ajax(self):
        if not self.options.terminal_type.startswith('http:'):
            return
        filenames = [sink.gnuplot.filename for sink in self.plot_sinks if sink.gnuplot.filename]
        error = None
        if self.options.demod_type == 'cqpsk':
            error = self.demod.get_freq_error()
        d = {'json_type': 'rx_update', 'error': error, 'files': filenames}
        msg = gr.message().make_from_string(json.dumps(d), -4, 0, 0)
        self.input_q.insert_tail(msg)

    def process_qmsg(self, msg):
        # return true = end top block
        RX_COMMANDS = 'skip lockout hold'
        s = msg.to_string()
        if s == 'quit': return True
        elif s == 'update':
            if self.trunk_rx is None:
                return False	## possible race cond - just ignore
            js = self.trunk_rx.to_json()
            msg = gr.message().make_from_string(js, -4, 0, 0)
            self.input_q.insert_tail(msg)
            self.process_ajax()
        elif s == 'set_freq':
            freq = msg.arg1()
            self.set_freq(freq)
        elif s == 'adj_tune':
            freq = msg.arg1()
            self.adj_tune(freq)
        elif s == 'toggle_plot':
            plot_type = msg.arg1()
            self.toggle_plot(plot_type)
        elif s == 'add_default_config':
            nac = msg.arg1()
            self.trunk_rx.add_default_config(nac)
        elif s in RX_COMMANDS:
            self.rx_q.insert_tail(msg)
        return False

############################################################################

# data unit receive queue
#
class du_queue_watcher(threading.Thread):

    def __init__(self, msgq,  callback, **kwds):
        threading.Thread.__init__ (self, **kwds)
        self.setDaemon(1)
        self.msgq = msgq
        self.callback = callback
        self.keep_running = True
        self.start()

    def run(self):
        while(self.keep_running):
            msg = self.msgq.delete_head()
            self.callback(msg)

class rx_main(object):
    def __init__(self):
        self.keep_running = True
        self.cli_options()
        self.tb = p25_rx_block(self.options)
        self.q_watcher = du_queue_watcher(self.tb.output_q, self.process_qmsg)

    def process_qmsg(self, msg):
        if self.tb.process_qmsg(msg):
            self.keep_running = False

    def run(self):
        try:
            self.tb.start()
            while self.keep_running:
                time.sleep(1)
        except:
            sys.stderr.write('main: exception occurred\n')
            sys.stderr.write('main: exception:\n%s\n' % traceback.format_exc())
        if self.tb.terminal:
            self.tb.terminal.end_terminal()
        if self.tb.audio:
            self.tb.audio.stop()
        self.tb.stop()
        for sink in self.tb.plot_sinks:
            sink.kill()

    def cli_options(self):
        # command line argument parsing
        parser = OptionParser(option_class=eng_option)
        parser.add_option("--args", type="string", default="", help="device args")
        parser.add_option("--antenna", type="string", default="", help="select antenna")
        parser.add_option("-a", "--audio", action="store_true", default=False, help="use direct audio input")
        parser.add_option("-A", "--audio-if", action="store_true", default=False, help="soundcard IF mode (use --calibration to set IF freq)")
        parser.add_option("-I", "--audio-input", type="string", default="", help="pcm input device name.  E.g., hw:0,0 or /dev/dsp")
        parser.add_option("-i", "--input", type="string", default=None, help="input file name")
        parser.add_option("-b", "--excess-bw", type="eng_float", default=0.2, help="for RRC filter", metavar="Hz")
        parser.add_option("-c", "--calibration", type="eng_float", default=0.0, help="USRP offset or audio IF frequency", metavar="Hz")
        parser.add_option("-C", "--costas-alpha", type="eng_float", default=0.04, help="value of alpha for Costas loop", metavar="Hz")
        parser.add_option("-D", "--demod-type", type="choice", default="cqpsk", choices=('cqpsk', 'fsk4'), help="cqpsk | fsk4")
        parser.add_option("-P", "--plot-mode", type="string", default=None, help="one or more of constellation, fft, symbol, datascope (comma-separated)")
        parser.add_option("-f", "--frequency", type="eng_float", default=0.0, help="USRP center frequency", metavar="Hz")
        parser.add_option("-F", "--ifile", type="string", default=None, help="read input from complex capture file")
        parser.add_option("-H", "--hamlib-model", type="int", default=None, help="specify model for hamlib")
        parser.add_option("-s", "--seek", type="int", default=0, help="ifile seek in K")
        parser.add_option("-l", "--terminal-type", type="string", default='curses', help="'curses' or udp port or 'http:host:port'")
        parser.add_option("-L", "--logfile-workers", type="int", default=None, help="number of demodulators to instantiate")
        parser.add_option("-S", "--sample-rate", type="int", default=320e3, help="source samp rate")
        parser.add_option("-t", "--tone-detect", action="store_true", default=False, help="use experimental tone detect algorithm")
        parser.add_option("-T", "--trunk-conf-file", type="string", default=None, help="trunking config file name")
        parser.add_option("-v", "--verbosity", type="int", default=0, help="message debug level")
        parser.add_option("-V", "--vocoder", action="store_true", default=False, help="voice codec")
        parser.add_option("-o", "--offset", type="eng_float", default=0.0, help="tuning offset frequency [to circumvent DC offset]", metavar="Hz")
        parser.add_option("-p", "--pause", action="store_true", default=False, help="block on startup")
        parser.add_option("-w", "--wireshark", action="store_true", default=False, help="output data to Wireshark")
        parser.add_option("-W", "--wireshark-host", type="string", default="127.0.0.1", help="Wireshark host")
        parser.add_option("-r", "--raw-symbols", type="string", default=None, help="dump decoded symbols to file")
        parser.add_option("-g", "--gain", type="eng_float", default=None, help="set USRP gain in dB (default is midpoint) or set audio gain")
        parser.add_option("-G", "--gain-mu", type="eng_float", default=0.025, help="gardner gain")
        parser.add_option("-N", "--gains", type="string", default=None, help="gain settings")
        parser.add_option("-O", "--audio-output", type="string", default="default", help="audio output device name")
        parser.add_option("-U", "--udp-player", action="store_true", default=False, help="enable built-in udp audio player")
        parser.add_option("-q", "--freq-corr", type="eng_float", default=0.0, help="frequency correction")
        parser.add_option("-d", "--fine-tune", type="eng_float", default=0.0, help="fine tuning")
        parser.add_option("-2", "--phase2-tdma", action="store_true", default=False, help="enable phase2 tdma decode")
        parser.add_option("-Z", "--decim-amt", type="int", default=1, help="spectrum decimation")
        (options, args) = parser.parse_args()
        if len(args) != 0:
            parser.print_help()
            sys.exit(1)
        self.options = options

# Start the receiver
#

if __name__ == "__main__":
    rx = rx_main()
    rx.run()<|MERGE_RESOLUTION|>--- conflicted
+++ resolved
@@ -92,9 +92,687 @@
 
         gr.top_block.__init__(self)
 
-<<<<<<< HEAD
+        self.channel_rate = 0
+        self.baseband_input = False
+        self.rtl_found = False
+        self.channel_rate = options.sample_rate
+        self.fft_sink = None
+        self.constellation_sink = None
+        self.symbol_sink = None
+        self.eye_sink = None
+        self.mixer_sink = None
+        self.target_freq = 0.0
+
+        self.src = None
+        if (not options.input) and (not options.audio) and (not options.audio_if):
+            # check if osmocom is accessible
+            try:
+                import osmosdr
+                self.src = osmosdr.source(options.args)
+            except Exception:
+                print "osmosdr source_c creation failure"
+                ignore = True
+ 
+            if "rtl" in options.args.lower():
+                #print "'rtl' has been found in options.args (%s)" % (options.args)
+                self.rtl_found = True
+
+            gain_names = self.src.get_gain_names()
+            for name in gain_names:
+                range = self.src.get_gain_range(name)
+                print "gain: name: %s range: start %d stop %d step %d" % (name, range[0].start(), range[0].stop(), range[0].step())
+            if options.gains:
+                for tup in options.gains.split(","):
+                    name, gain = tup.split(":")
+                    gain = int(gain)
+                    print "setting gain %s to %d" % (name, gain)
+                    self.src.set_gain(gain, name)
+
+            rates = self.src.get_sample_rates()
+            try:
+                print 'supported sample rates %d-%d step %d' % (rates.start(), rates.stop(), rates.step())
+            except:
+                pass	# ignore
+
+            if options.freq_corr:
+                self.src.set_freq_corr(options.freq_corr)
+
+        if options.audio:
+            self.channel_rate = 48000
+            self.baseband_input = True
+
+        if options.audio_if:
+            self.channel_rate = 96000
+
+        if options.ifile:
+            self.channel_rate = 96000	# TODO: fixme
+
+        # setup (read-only) attributes
+        self.symbol_rate = 4800
+        self.symbol_deviation = 600.0
+        self.basic_rate = 24000
+        _default_speed = 4800
+        self.options = options
+
+        # keep track of flow graph connections
+        self.cnxns = []
+
+        self.datascope_raw_input = False
+        self.data_scope_connected = False
+
+        self.constellation_scope_connected = False
+
+        for i in xrange(len(speeds)):
+            if speeds[i] == _default_speed:
+                self.current_speed = i
+                self.default_speed_idx = i
+
+        if options.hamlib_model:
+            self.hamlib_attach(options.hamlib_model)
+
+        # wait for gdb
+        if options.pause:
+            print 'Ready for GDB to attach (pid = %d)' % (os.getpid(),)
+            raw_input("Press 'Enter' to continue...")
+
+        self.input_q = gr.msg_queue(10)
+        self.output_q = gr.msg_queue(10)
+ 
+        # configure specified data source
+        if options.input:
+            self.open_file(options.input)
+        elif (self.rtl_found or options.frequency):
+            self.open_usrp()
+        elif options.audio_if:
+            self.open_audio_c(self.channel_rate, options.gain, options.audio_input)
+        elif options.audio:
+            self.open_audio(self.channel_rate, options.gain, options.audio_input)
+        elif options.ifile:
+            self.open_ifile(self.channel_rate, options.gain, options.ifile, options.seek)
+        else:
+            pass
+
+        # attach terminal thread
+        self.terminal = op25_terminal(self.input_q, self.output_q, self.options.terminal_type)
+        if self.terminal is None:
+            sys.exit(1)
+
+        # attach audio thread
+        if self.options.udp_player:
+            self.audio = socket_audio("127.0.0.1", self.options.wireshark_port, self.options.audio_output)
+        else:
+            self.audio = None
+
+    # setup common flow graph elements
+    #
+    def __build_graph(self, source, capture_rate):
+        global speeds
+        global WIRESHARK_PORT
+
+        sps = 5		# samples / symbol
+
+        self.rx_q = gr.msg_queue(100)
+        udp_port = 0
+
+        if self.options.udp_player:
+            self.options.vocoder = True
+            self.options.wireshark = True
+            self.options.wireshark_host = "127.0.0.1"
+
+        if self.options.wireshark or (self.options.wireshark_host != "127.0.0.1"):
+            udp_port = self.options.wireshark_port
+
+        self.tdma_state = False
+        self.xor_cache = {}
+
+        self.fft_state  = False
+        self.c4fm_state = False
+        self.fscope_state = False
+        self.corr_state = False
+        self.fac_state = False
+        self.fsk4_demod_connected = False
+        self.psk_demod_connected = False
+        self.fsk4_demod_mode = False
+        self.corr_i_chan = False
+
+        if self.baseband_input:
+            self.demod = p25_demodulator.p25_demod_fb(input_rate=capture_rate, excess_bw=self.options.excess_bw)
+        else:	# complex input
+            # local osc
+            self.lo_freq = self.options.offset
+            if self.options.audio_if or self.options.ifile or self.options.input:
+                self.lo_freq += self.options.calibration
+            self.demod = p25_demodulator.p25_demod_cb( input_rate = capture_rate,
+                                                       demod_type = self.options.demod_type,
+                                                       relative_freq = self.lo_freq,
+                                                       offset = self.options.offset,
+                                                       if_rate = sps * 4800,
+                                                       gain_mu = self.options.gain_mu,
+                                                       costas_alpha = self.options.costas_alpha,
+                                                       excess_bw = self.options.excess_bw,
+                                                       symbol_rate = self.symbol_rate)
+
+        num_ambe = 0
+        if self.options.phase2_tdma:
+            num_ambe = 1
+
+        self.decoder = p25_decoder.p25_decoder_sink_b(dest='audio', do_imbe=self.options.vocoder, num_ambe=num_ambe, wireshark_host=self.options.wireshark_host, udp_port=udp_port, do_msgq = True, msgq=self.rx_q, audio_output=self.options.audio_output, debug=self.options.verbosity, nocrypt=self.options.nocrypt)
+
+        # connect it all up
+        self.connect(source, self.demod, self.decoder)
+
+        if self.options.plot_mode == 'constellation':
+            self.toggle_constellation()
+        elif self.options.plot_mode == 'symbol':
+            self.toggle_symbol()
+        elif self.options.plot_mode == 'fft':
+            self.toggle_fft()
+        elif self.options.plot_mode == 'datascope':
+            self.toggle_eye()
+        elif self.options.plot_mode == 'mixer':
+            self.toggle_mixer()
+
+        if self.options.raw_symbols:
+            self.sink_sf = blocks.file_sink(gr.sizeof_char, self.options.raw_symbols)
+            self.connect(self.demod, self.sink_sf)
+
+        logfile_workers = []
+        if self.options.phase2_tdma:
+            num_ambe = 2
+        if self.options.logfile_workers:
+            for i in xrange(self.options.logfile_workers):
+                demod = p25_demodulator.p25_demod_cb(input_rate=capture_rate,
+                                                     demod_type=self.options.demod_type,
+                                                     offset=self.options.offset)
+                decoder = p25_decoder.p25_decoder_sink_b(debug = self.options.verbosity, do_imbe = self.options.vocoder, num_ambe=num_ambe)
+                logfile_workers.append({'demod': demod, 'decoder': decoder, 'active': False})
+                self.connect(source, demod, decoder)
+
+        self.trunk_rx = trunking.rx_ctl(frequency_set = self.change_freq, debug = self.options.verbosity, conf_file = self.options.trunk_conf_file, logfile_workers=logfile_workers)
+
+        self.du_watcher = du_queue_watcher(self.rx_q, self.trunk_rx.process_qmsg)
+
+    # Connect up the flow graph
+    #
+    def __connect(self, cnxns):
+        for l in cnxns:
+            for b in l:
+                if b == l[0]:
+                    p = l[0]
+                else:
+                    self.connect(p, b)
+                    p = b
+        self.cnxns.extend(cnxns)
+
+    # Disconnect the flow graph
+    #
+    def __disconnect(self):
+        for l in self.cnxns:
+            for b in l:
+                if b == l[0]:
+                    p = l[0]
+                else:
+                    self.disconnect(p, b)
+                    p = b
+        self.cnxns = []
+
+    def set_speed(self, new_speed):
+     # assumes that lock is held, or that we are in init
+        self.disconnect_demods()
+        self.current_speed = new_speed
+        self.connect_fsk4_demod()
+
+    def configure_tdma(self, params):
+        if params['tdma'] is not None and not self.options.phase2_tdma:
+            print '***TDMA request for frequency %d failed- phase2_tdma option not enabled' % params['freq']
+            return
+        set_tdma = False
+        if params['tdma'] is not None:
+            set_tdma = True
+        if set_tdma == self.tdma_state:
+            return	# already in desired state
+        self.tdma_state = set_tdma
+        if set_tdma:
+            self.decoder.set_slotid(params['tdma'])
+            hash = '%x%x%x' % (params['nac'], params['sysid'], params['wacn'])
+            if hash not in self.xor_cache:
+                self.xor_cache[hash] = lfsr.p25p2_lfsr(params['nac'], params['sysid'], params['wacn']).xor_chars
+            self.decoder.set_xormask(self.xor_cache[hash], hash)
+            rate = 6000
+        else:
+            rate = 4800
+        sps = self.basic_rate / rate
+        self.demod.set_symbol_rate(rate)   # this and the foll. call should be merged?
+        self.demod.clock.set_omega(float(sps))
+
+    def change_freq(self, params):
+        freq = params['freq']
+        offset = params['offset']
+        center_freq = params['center_frequency']
+
+        if self.options.hamlib_model:
+            self.hamlib.set_freq(freq)
+        elif params['center_frequency']:
+            relative_freq = center_freq - freq
+            if abs(relative_freq + self.options.offset) > self.channel_rate / 2:
+                self.lo_freq = self.options.offset					# relative tune not possible
+                self.demod.set_relative_frequency(self.lo_freq)				# reset demod relative freq
+                self.set_freq(freq + offset)						# direct tune instead
+            else:    
+                self.lo_freq = self.options.offset + relative_freq
+                if self.demod.set_relative_frequency(self.lo_freq):			# relative tune successful
+                    self.set_freq(center_freq + offset)
+                    if self.fft_sink:
+                        self.fft_sink.set_relative_freq(relative_freq)
+                else:
+                    self.lo_freq = self.options.offset					# relative tune unsuccessful
+                    self.demod.set_relative_frequency(self.lo_freq)			# reset demod relative freq
+                    self.set_freq(freq + offset)					# direct tune instead
+        else:
+            self.set_freq(freq + offset)
+
+        self.configure_tdma(params)
+
+        params['json_type'] = 'change_freq'
+        params['fine_tune'] = self.options.fine_tune
+        js = json.dumps(params)
+        msg = gr.message().make_from_string(js, -4, 0, 0)
+        self.input_q.insert_tail(msg)
+
+    def hamlib_attach(self, model):
+        Hamlib.rig_set_debug (Hamlib.RIG_DEBUG_NONE)	# RIG_DEBUG_TRACE
+
+        self.hamlib = Hamlib.Rig (model)
+        self.hamlib.set_conf ("serial_speed","9600")
+        self.hamlib.set_conf ("retry","5")
+
+        self.hamlib.open ()
+
+    def q_action(self, action):
+        msg = gr.message().make_from_string(action, -2, 0, 0)
+        self.rx_q.insert_tail(msg)
+
+    def set_gain(self, gain):
+        if self.rtl_found:
+            self.src.set_gain(gain, 'LNA')
+            if self.options.verbosity:
+                print 'RTL Gain of %d set to: %.1f' % (gain, self.src.get_gain('LNA'))
+        else:
+            if self.baseband_input:
+                f = 1.0
+            else:
+                f = 0.1
+            self.demod.set_baseband_gain(float(gain) * f)
+
+    def set_audio_scaler(self, vol):
+        #print 'audio scaler: %f' % ((1 / 32768.0) * (vol * 0.1))
+        if hasattr(self.decoder, 'set_scaler_k'):
+            self.decoder.set_scaler_k((1 / 32768.0) * (vol * 0.1))
+
+    def set_rtl_ppm(self, ppm):
+        self.src.set_freq_corr(ppm)
+
+    def set_freq_tune(self, val):
+        self.demod.set_relative_frequency(val + self.lo_freq)
+
+    def set_freq(self, target_freq):
+        """
+        Set the center frequency we're interested in.
+
+        @param target_freq: frequency in Hz
+        @rypte: bool
+
+        Tuning is a two step process.  First we ask the front-end to
+        tune as close to the desired frequency as it can.  Then we use
+        the result of that operation and our target_frequency to
+        determine the value for the digital down converter.
+        """
+        if not self.src:
+            return False
+        self.target_freq = target_freq
+        tune_freq = target_freq + self.options.calibration + self.options.offset + self.options.fine_tune
+        r = self.src.set_center_freq(tune_freq)
+
+        if self.fft_sink:
+            self.fft_sink.set_center_freq(target_freq)
+            self.fft_sink.set_width(self.options.sample_rate)
+
+        if r:
+            #self.myform['freq'].set_value(target_freq)     # update displayed va
+            #if self.show_debug_info:
+            #    self.myform['baseband'].set_value(r.baseband_freq)
+            #    self.myform['ddc'].set_value(r.dxc_freq)
+            return True
+
+        return False
+
+    def adj_tune(self, tune_incr):
+        if self.target_freq == 0.0:
+            return False
+        self.options.fine_tune += tune_incr;
+        self.set_freq(self.target_freq)
+        self.demod.reset()      # reset gardner-costas loop
+        return True
+
+    def toggle_plot(self, plot_type):
+        plot_off = 0;
+        if (self.fft_sink is not None):
+            self.toggle_fft()
+            plot_off = 1
+        elif (self.constellation_sink is not None):
+            self.toggle_constellation()
+            plot_off = 2
+        elif (self.symbol_sink is not None):
+            self.toggle_symbol()
+            plot_off = 3
+        elif (self.eye_sink is not None):
+            self.toggle_eye()
+            plot_off = 4
+        elif (self.mixer_sink is not None):
+            self.toggle_mixer()
+            plot_off = 5
+
+        if (plot_type == 1) and (plot_off != 1):	# fft
+            self.toggle_fft()
+        elif (plot_type == 2) and (plot_off != 2):	# constellation
+            self.toggle_constellation()
+        elif (plot_type == 3) and (plot_off != 3):	# symbol
+            self.toggle_symbol()
+        elif (plot_type == 4) and (plot_off != 4):	# datascope
+            self.toggle_eye()
+        elif (plot_type == 5) and (plot_off != 5):	# mixer output
+            self.toggle_mixer()
+
+    def toggle_mixer(self):
+        if (self.mixer_sink is None):
+            self.lock()
+            self.mixer_sink = mixer_sink_c()
+            self.demod.connect_complex('mixer', self.mixer_sink)
+            self.add_plot_sink(self.mixer_sink)
+            self.unlock()
+        elif (self.mixer_sink is not None):
+            self.lock()
+            self.demod.disconnect_complex()
+            self.mixer_sink.kill()
+            self.remove_plot_sink(self.mixer_sink)
+            self.mixer_sink = None
+            self.unlock()
+
+    def toggle_fft(self):
+        if (self.fft_sink is None):
+            self.lock()
+            self.fft_sink = fft_sink_c()
+            self.spectrum_decim = filter.rational_resampler_ccf(1, self.options.decim_amt)
+            self.connect(self.spectrum_decim, self.fft_sink)
+            self.demod.connect_complex('src', self.spectrum_decim)
+            self.add_plot_sink(self.fft_sink)
+            self.fft_sink.set_offset(self.options.offset)
+            self.fft_sink.set_center_freq(self.target_freq)
+            self.fft_sink.set_width(self.options.sample_rate)
+            self.unlock()
+        elif (self.fft_sink is not None):
+            self.lock()
+            self.disconnect(self.spectrum_decim, self.fft_sink)
+            self.demod.disconnect_complex()
+            self.fft_sink.kill()
+            self.remove_plot_sink(self.fft_sink)
+            self.spectrum_decim = None
+            self.fft_sink = None
+            self.unlock()
+
+    def toggle_constellation(self):
+        if (self.constellation_sink is None):
+            if self.options.demod_type != 'cqpsk':
+                sys.stderr.write("Constellation Plot requires 'cqpsk' modulation\n")
+                return
+            self.lock()
+            self.constellation_sink = constellation_sink_c()
+            self.demod.connect_complex('diffdec', self.constellation_sink)
+            self.add_plot_sink(self.constellation_sink)
+            self.unlock()
+        elif (self.constellation_sink is not None):
+            self.lock()
+            self.demod.disconnect_complex()
+            self.constellation_sink.kill()
+            self.remove_plot_sink(self.constellation_sink)
+            self.constellation_sink = None
+            self.unlock()
+ 
+    def toggle_symbol(self):
+        if (self.symbol_sink is None):
+            self.lock()
+            self.symbol_sink = symbol_sink_f()
+            self.demod.connect_float(self.symbol_sink)
+            self.add_plot_sink(self.symbol_sink)
+            self.unlock()
+        elif (self.symbol_sink is not None):
+            self.lock()
+            self.demod.disconnect_float()
+            self.symbol_sink.kill()
+            self.remove_plot_sink(self.symbol_sink)
+            self.symbol_sink = None
+            self.unlock()
+
+    def toggle_eye(self):
+        if (self.eye_sink is None):
+            if self.options.demod_type == 'cqpsk':
+                sys.stderr.write("Datascope Plot cannot be used with 'cqpsk' modulation\n")
+                return
+            self.lock()
+            self.eye_sink = eye_sink_f(sps=10)
+            self.demod.connect_bb('symbol_filter', self.eye_sink)
+            self.add_plot_sink(self.eye_sink)
+            self.unlock()
+        elif (self.eye_sink is not None):
+            self.lock()
+            self.demod.disconnect_bb()
+            self.eye_sink.kill()
+            self.remove_plot_sink(self.eye_sink)
+            self.eye_sink = None
+            self.unlock()
+
+    def add_plot_sink(self, plot):
+        if plot not in self.plot_sinks:
+            self.plot_sinks.append(plot)
+        if self.options.terminal_type.startswith('http:'):
+            plot.gnuplot.set_interval(_def_interval)
+            plot.gnuplot.set_output_dir(_def_file_dir)
+
+    def remove_plot_sink(self, plot):
+        if plot in self.plot_sinks:
+            self.plot_sinks.remove(plot)
+
+    # read capture file properties (decimation etc.)
+    #
+    def __read_file_properties(self, filename):
+        f = open(filename, "r")
+        self.info = pickle.load(f)
+        ToDo = True
+        f.close()
+
+    # setup to rx from file
+    #
+    def __set_rx_from_file(self, filename, capture_rate):
+        file = blocks.file_source(gr.sizeof_gr_complex, filename, True)
+        gain = blocks.multiply_const_cc(self.options.gain)
+        throttle = blocks.throttle(gr.sizeof_gr_complex, capture_rate)
+        self.__connect([[file, gain, throttle]])
+        self.__build_graph(throttle, capture_rate)
+
+    # setup to rx from Audio
+    #
+    def __set_rx_from_audio(self, capture_rate):
+        self.__build_graph(self.source, capture_rate)
+
+    # setup to rx from USRP
+    #
+    def __set_rx_from_osmosdr(self):
+        # setup osmosdr
+        capture_rate = self.src.set_sample_rate(self.options.sample_rate)
+        if self.options.antenna:
+            self.src.set_antenna(self.options.antenna)
+        self.info["capture-rate"] = capture_rate
+        self.src.set_bandwidth(capture_rate)
+        # capture file
+        # if preserve:
+        if 0:
+            try:
+                self.capture_filename = os.tmpnam()
+            except RuntimeWarning:
+                ignore = True
+            capture_file = blocks.file_sink(gr.sizeof_gr_complex, self.capture_filename)
+            self.__connect([[self.usrp, capture_file]])
+        else:
+            self.capture_filename = None
+        # everything else
+        self.__build_graph(self.src, capture_rate)
+
+    # Write capture file properties
+    #
+    def __write_file_properties(self, filename):
+        f = open(filename, "w")
+        pickle.dump(self.info, f)
+        f.close()
+
+    def open_ifile(self, capture_rate, gain, input_filename, file_seek):
+        speed = 96000 # TODO: fixme
+        ifile = blocks.file_source(gr.sizeof_gr_complex, input_filename, 1)
+        if file_seek > 0:
+            rc = ifile.seek(file_seek*1024, gr.SEEK_SET)
+            assert rc == True
+            #print "seek: %d, rc = %d" % (file_seek, rc)
+        throttle = blocks.throttle(gr.sizeof_gr_complex, speed)
+        self.source = blocks.multiply_const_cc(gain)
+        self.connect(ifile, throttle, self.source)
+        self.__set_rx_from_audio(speed)
+
+    def open_audio_c(self, capture_rate, gain, audio_input_filename):
+        self.info = {
+                "capture-rate": capture_rate,
+                "center-freq": 0,
+                "source-dev": "AUDIO",
+                "source-decim": 1 }
+        self.audio_source = audio.source(capture_rate, audio_input_filename)
+        self.audio_cvt = blocks.float_to_complex()
+        self.connect((self.audio_source, 0), (self.audio_cvt, 0))
+        self.connect((self.audio_source, 1), (self.audio_cvt, 1))
+        self.source = blocks.multiply_const_cc(gain)
+        self.connect(self.audio_cvt, self.source)
+        self.__set_rx_from_audio(capture_rate)
+
+    def open_audio(self, capture_rate, gain, audio_input_filename):
+            self.info = {
+                "capture-rate": capture_rate,
+                "center-freq": 0,
+                "source-dev": "AUDIO",
+                "source-decim": 1 }
+            self.audio_source = audio.source(capture_rate, audio_input_filename)
+            self.source = blocks.multiply_const_ff(gain)
+            self.connect(self.audio_source, self.source)
+            self.__set_rx_from_audio(capture_rate)
+
+    # Open the USRP
+    #
+    def open_usrp(self):
+        # try:
+            self.info = {
+                "capture-rate": "unknown",
+                "center-freq": self.options.frequency,
+                "source-dev": "USRP",
+                "source-decim": 1 }
+            self.__set_rx_from_osmosdr()
+            if self.options.frequency:
+                self.set_freq(self.options.frequency)
+        # except Exception, x:
+        #     wx.MessageBox("Cannot open USRP: " + x.message, "USRP Error", wx.CANCEL | wx.ICON_EXCLAMATION)
+
+    def process_ajax(self):
+        if not self.options.terminal_type.startswith('http:'):
+            return
+        filenames = [sink.gnuplot.filename for sink in self.plot_sinks if sink.gnuplot.filename]
+        error = None
+        if self.options.demod_type == 'cqpsk':
+            error = self.demod.get_freq_error()
+        d = {'json_type': 'rx_update', 'error': error, 'files': filenames}
+        msg = gr.message().make_from_string(json.dumps(d), -4, 0, 0)
+        self.input_q.insert_tail(msg)
+
+    def process_qmsg(self, msg):
+        # return true = end top block
+        RX_COMMANDS = 'skip lockout hold'
+        s = msg.to_string()
+        if s == 'quit': return True
+        elif s == 'update':
+            if self.trunk_rx is None:
+                return False	## possible race cond - just ignore
+            js = self.trunk_rx.to_json()
+            msg = gr.message().make_from_string(js, -4, 0, 0)
+            self.input_q.insert_tail(msg)
+            self.process_ajax()
+        elif s == 'set_freq':
+            freq = msg.arg1()
+            self.set_freq(freq)
+        elif s == 'adj_tune':
+            freq = msg.arg1()
+            self.adj_tune(freq)
+        elif s == 'toggle_plot':
+            plot_type = msg.arg1()
+            self.toggle_plot(plot_type)
+        elif s == 'add_default_config':
+            nac = msg.arg1()
+            self.trunk_rx.add_default_config(nac)
+        elif s in RX_COMMANDS:
+            self.rx_q.insert_tail(msg)
+        return False
+
+############################################################################
+
+# data unit receive queue
+#
+class du_queue_watcher(threading.Thread):
+
+    def __init__(self, msgq,  callback, **kwds):
+        threading.Thread.__init__ (self, **kwds)
+        self.setDaemon(1)
+        self.msgq = msgq
+        self.callback = callback
+        self.keep_running = True
+        self.start()
+
+    def run(self):
+        while(self.keep_running):
+            msg = self.msgq.delete_head()
+            self.callback(msg)
+
+class rx_main(object):
+    def __init__(self):
+        self.keep_running = True
+        self.cli_options()
+        self.tb = p25_rx_block(self.options)
+        self.q_watcher = du_queue_watcher(self.tb.output_q, self.process_qmsg)
+
+    def process_qmsg(self, msg):
+        if self.tb.process_qmsg(msg):
+            self.keep_running = False
+
+    def run(self):
+        try:
+            self.tb.start()
+            while self.keep_running:
+                time.sleep(1)
+        except:
+            sys.stderr.write('main: exception occurred\n')
+            sys.stderr.write('main: exception:\n%s\n' % traceback.format_exc())
+        if self.tb.terminal:
+            self.tb.terminal.end_terminal()
+        if self.tb.audio:
+            self.tb.audio.stop()
+        self.tb.stop()
+        for sink in self.tb.plot_sinks:
+            sink.kill()
+
+    def cli_options(self):
         # command line argument parsing
-        parser = OptionParser(option_class=eng_option)
         parser.add_option("--args", type="string", default="", help="device args")
         parser.add_option("--antenna", type="string", default="", help="select antenna")
         parser.add_option("-a", "--audio", action="store_true", default=False, help="use direct audio input")
@@ -138,731 +816,6 @@
         if len(args) != 0:
             parser.print_help()
             sys.exit(1)
-
-=======
->>>>>>> c17443d9
-        self.channel_rate = 0
-        self.baseband_input = False
-        self.rtl_found = False
-        self.channel_rate = options.sample_rate
-        self.fft_sink = None
-        self.constellation_sink = None
-        self.symbol_sink = None
-        self.eye_sink = None
-        self.mixer_sink = None
-        self.target_freq = 0.0
-
-        self.src = None
-        if (not options.input) and (not options.audio) and (not options.audio_if):
-            # check if osmocom is accessible
-            try:
-                import osmosdr
-                self.src = osmosdr.source(options.args)
-            except Exception:
-                print "osmosdr source_c creation failure"
-                ignore = True
- 
-            if "rtl" in options.args.lower():
-                #print "'rtl' has been found in options.args (%s)" % (options.args)
-                self.rtl_found = True
-
-            gain_names = self.src.get_gain_names()
-            for name in gain_names:
-                range = self.src.get_gain_range(name)
-                print "gain: name: %s range: start %d stop %d step %d" % (name, range[0].start(), range[0].stop(), range[0].step())
-            if options.gains:
-                for tup in options.gains.split(","):
-                    name, gain = tup.split(":")
-                    gain = int(gain)
-                    print "setting gain %s to %d" % (name, gain)
-                    self.src.set_gain(gain, name)
-
-            rates = self.src.get_sample_rates()
-            try:
-                print 'supported sample rates %d-%d step %d' % (rates.start(), rates.stop(), rates.step())
-            except:
-                pass	# ignore
-
-            if options.freq_corr:
-                self.src.set_freq_corr(options.freq_corr)
-
-        if options.audio:
-            self.channel_rate = 48000
-            self.baseband_input = True
-
-        if options.audio_if:
-            self.channel_rate = 96000
-
-        if options.ifile:
-            self.channel_rate = 96000	# TODO: fixme
-
-        # setup (read-only) attributes
-        self.symbol_rate = 4800
-        self.symbol_deviation = 600.0
-        self.basic_rate = 24000
-        _default_speed = 4800
-        self.options = options
-
-        # keep track of flow graph connections
-        self.cnxns = []
-
-        self.datascope_raw_input = False
-        self.data_scope_connected = False
-
-        self.constellation_scope_connected = False
-
-        for i in xrange(len(speeds)):
-            if speeds[i] == _default_speed:
-                self.current_speed = i
-                self.default_speed_idx = i
-
-        if options.hamlib_model:
-            self.hamlib_attach(options.hamlib_model)
-
-        # wait for gdb
-        if options.pause:
-            print 'Ready for GDB to attach (pid = %d)' % (os.getpid(),)
-            raw_input("Press 'Enter' to continue...")
-
-        self.input_q = gr.msg_queue(10)
-        self.output_q = gr.msg_queue(10)
- 
-        # configure specified data source
-        if options.input:
-            self.open_file(options.input)
-        elif (self.rtl_found or options.frequency):
-            self.open_usrp()
-        elif options.audio_if:
-            self.open_audio_c(self.channel_rate, options.gain, options.audio_input)
-        elif options.audio:
-            self.open_audio(self.channel_rate, options.gain, options.audio_input)
-        elif options.ifile:
-            self.open_ifile(self.channel_rate, options.gain, options.ifile, options.seek)
-        else:
-            pass
-
-        # attach terminal thread
-        self.terminal = op25_terminal(self.input_q, self.output_q, self.options.terminal_type)
-        if self.terminal is None:
-            sys.exit(1)
-
-        # attach audio thread
-        if self.options.udp_player:
-            self.audio = socket_audio("127.0.0.1", self.options.wireshark_port, self.options.audio_output)
-        else:
-            self.audio = None
-
-    # setup common flow graph elements
-    #
-    def __build_graph(self, source, capture_rate):
-        global speeds
-        global WIRESHARK_PORT
-
-        sps = 5		# samples / symbol
-
-        self.rx_q = gr.msg_queue(100)
-        udp_port = 0
-
-        if self.options.udp_player:
-            self.options.vocoder = True
-            self.options.wireshark = True
-            self.options.wireshark_host = "127.0.0.1"
-
-        if self.options.wireshark or (self.options.wireshark_host != "127.0.0.1"):
-            udp_port = self.options.wireshark_port
-
-        self.tdma_state = False
-        self.xor_cache = {}
-
-        self.fft_state  = False
-        self.c4fm_state = False
-        self.fscope_state = False
-        self.corr_state = False
-        self.fac_state = False
-        self.fsk4_demod_connected = False
-        self.psk_demod_connected = False
-        self.fsk4_demod_mode = False
-        self.corr_i_chan = False
-
-        if self.baseband_input:
-            self.demod = p25_demodulator.p25_demod_fb(input_rate=capture_rate, excess_bw=self.options.excess_bw)
-        else:	# complex input
-            # local osc
-            self.lo_freq = self.options.offset
-            if self.options.audio_if or self.options.ifile or self.options.input:
-                self.lo_freq += self.options.calibration
-            self.demod = p25_demodulator.p25_demod_cb( input_rate = capture_rate,
-                                                       demod_type = self.options.demod_type,
-                                                       relative_freq = self.lo_freq,
-                                                       offset = self.options.offset,
-                                                       if_rate = sps * 4800,
-                                                       gain_mu = self.options.gain_mu,
-                                                       costas_alpha = self.options.costas_alpha,
-                                                       excess_bw = self.options.excess_bw,
-                                                       symbol_rate = self.symbol_rate)
-
-        num_ambe = 0
-        if self.options.phase2_tdma:
-            num_ambe = 1
-
-        self.decoder = p25_decoder.p25_decoder_sink_b(dest='audio', do_imbe=self.options.vocoder, num_ambe=num_ambe, wireshark_host=self.options.wireshark_host, udp_port=udp_port, do_msgq = True, msgq=self.rx_q, audio_output=self.options.audio_output, debug=self.options.verbosity, nocrypt=self.options.nocrypt)
-
-        # connect it all up
-        self.connect(source, self.demod, self.decoder)
-
-        if self.options.plot_mode == 'constellation':
-            self.toggle_constellation()
-        elif self.options.plot_mode == 'symbol':
-            self.toggle_symbol()
-        elif self.options.plot_mode == 'fft':
-            self.toggle_fft()
-        elif self.options.plot_mode == 'datascope':
-            self.toggle_eye()
-        elif self.options.plot_mode == 'mixer':
-            self.toggle_mixer()
-
-        if self.options.raw_symbols:
-            self.sink_sf = blocks.file_sink(gr.sizeof_char, self.options.raw_symbols)
-            self.connect(self.demod, self.sink_sf)
-
-        logfile_workers = []
-        if self.options.phase2_tdma:
-            num_ambe = 2
-        if self.options.logfile_workers:
-            for i in xrange(self.options.logfile_workers):
-                demod = p25_demodulator.p25_demod_cb(input_rate=capture_rate,
-                                                     demod_type=self.options.demod_type,
-                                                     offset=self.options.offset)
-                decoder = p25_decoder.p25_decoder_sink_b(debug = self.options.verbosity, do_imbe = self.options.vocoder, num_ambe=num_ambe)
-                logfile_workers.append({'demod': demod, 'decoder': decoder, 'active': False})
-                self.connect(source, demod, decoder)
-
-        self.trunk_rx = trunking.rx_ctl(frequency_set = self.change_freq, debug = self.options.verbosity, conf_file = self.options.trunk_conf_file, logfile_workers=logfile_workers)
-
-        self.du_watcher = du_queue_watcher(self.rx_q, self.trunk_rx.process_qmsg)
-
-    # Connect up the flow graph
-    #
-    def __connect(self, cnxns):
-        for l in cnxns:
-            for b in l:
-                if b == l[0]:
-                    p = l[0]
-                else:
-                    self.connect(p, b)
-                    p = b
-        self.cnxns.extend(cnxns)
-
-    # Disconnect the flow graph
-    #
-    def __disconnect(self):
-        for l in self.cnxns:
-            for b in l:
-                if b == l[0]:
-                    p = l[0]
-                else:
-                    self.disconnect(p, b)
-                    p = b
-        self.cnxns = []
-
-    def set_speed(self, new_speed):
-     # assumes that lock is held, or that we are in init
-        self.disconnect_demods()
-        self.current_speed = new_speed
-        self.connect_fsk4_demod()
-
-    def configure_tdma(self, params):
-        if params['tdma'] is not None and not self.options.phase2_tdma:
-            print '***TDMA request for frequency %d failed- phase2_tdma option not enabled' % params['freq']
-            return
-        set_tdma = False
-        if params['tdma'] is not None:
-            set_tdma = True
-        if set_tdma == self.tdma_state:
-            return	# already in desired state
-        self.tdma_state = set_tdma
-        if set_tdma:
-            self.decoder.set_slotid(params['tdma'])
-            hash = '%x%x%x' % (params['nac'], params['sysid'], params['wacn'])
-            if hash not in self.xor_cache:
-                self.xor_cache[hash] = lfsr.p25p2_lfsr(params['nac'], params['sysid'], params['wacn']).xor_chars
-            self.decoder.set_xormask(self.xor_cache[hash], hash)
-            rate = 6000
-        else:
-            rate = 4800
-        sps = self.basic_rate / rate
-        self.demod.set_symbol_rate(rate)   # this and the foll. call should be merged?
-        self.demod.clock.set_omega(float(sps))
-
-    def change_freq(self, params):
-        freq = params['freq']
-        offset = params['offset']
-        center_freq = params['center_frequency']
-
-        if self.options.hamlib_model:
-            self.hamlib.set_freq(freq)
-        elif params['center_frequency']:
-            relative_freq = center_freq - freq
-            if abs(relative_freq + self.options.offset) > self.channel_rate / 2:
-                self.lo_freq = self.options.offset					# relative tune not possible
-                self.demod.set_relative_frequency(self.lo_freq)				# reset demod relative freq
-                self.set_freq(freq + offset)						# direct tune instead
-            else:    
-                self.lo_freq = self.options.offset + relative_freq
-                if self.demod.set_relative_frequency(self.lo_freq):			# relative tune successful
-                    self.set_freq(center_freq + offset)
-                    if self.fft_sink:
-                        self.fft_sink.set_relative_freq(relative_freq)
-                else:
-                    self.lo_freq = self.options.offset					# relative tune unsuccessful
-                    self.demod.set_relative_frequency(self.lo_freq)			# reset demod relative freq
-                    self.set_freq(freq + offset)					# direct tune instead
-        else:
-            self.set_freq(freq + offset)
-
-        self.configure_tdma(params)
-
-        params['json_type'] = 'change_freq'
-        params['fine_tune'] = self.options.fine_tune
-        js = json.dumps(params)
-        msg = gr.message().make_from_string(js, -4, 0, 0)
-        self.input_q.insert_tail(msg)
-
-    def hamlib_attach(self, model):
-        Hamlib.rig_set_debug (Hamlib.RIG_DEBUG_NONE)	# RIG_DEBUG_TRACE
-
-        self.hamlib = Hamlib.Rig (model)
-        self.hamlib.set_conf ("serial_speed","9600")
-        self.hamlib.set_conf ("retry","5")
-
-        self.hamlib.open ()
-
-    def q_action(self, action):
-        msg = gr.message().make_from_string(action, -2, 0, 0)
-        self.rx_q.insert_tail(msg)
-
-    def set_gain(self, gain):
-        if self.rtl_found:
-            self.src.set_gain(gain, 'LNA')
-            if self.options.verbosity:
-                print 'RTL Gain of %d set to: %.1f' % (gain, self.src.get_gain('LNA'))
-        else:
-            if self.baseband_input:
-                f = 1.0
-            else:
-                f = 0.1
-            self.demod.set_baseband_gain(float(gain) * f)
-
-    def set_audio_scaler(self, vol):
-        #print 'audio scaler: %f' % ((1 / 32768.0) * (vol * 0.1))
-        if hasattr(self.decoder, 'set_scaler_k'):
-            self.decoder.set_scaler_k((1 / 32768.0) * (vol * 0.1))
-
-    def set_rtl_ppm(self, ppm):
-        self.src.set_freq_corr(ppm)
-
-    def set_freq_tune(self, val):
-        self.demod.set_relative_frequency(val + self.lo_freq)
-
-    def set_freq(self, target_freq):
-        """
-        Set the center frequency we're interested in.
-
-        @param target_freq: frequency in Hz
-        @rypte: bool
-
-        Tuning is a two step process.  First we ask the front-end to
-        tune as close to the desired frequency as it can.  Then we use
-        the result of that operation and our target_frequency to
-        determine the value for the digital down converter.
-        """
-        if not self.src:
-            return False
-        self.target_freq = target_freq
-        tune_freq = target_freq + self.options.calibration + self.options.offset + self.options.fine_tune
-        r = self.src.set_center_freq(tune_freq)
-
-        if self.fft_sink:
-            self.fft_sink.set_center_freq(target_freq)
-            self.fft_sink.set_width(self.options.sample_rate)
-
-        if r:
-            #self.myform['freq'].set_value(target_freq)     # update displayed va
-            #if self.show_debug_info:
-            #    self.myform['baseband'].set_value(r.baseband_freq)
-            #    self.myform['ddc'].set_value(r.dxc_freq)
-            return True
-
-        return False
-
-    def adj_tune(self, tune_incr):
-        if self.target_freq == 0.0:
-            return False
-        self.options.fine_tune += tune_incr;
-        self.set_freq(self.target_freq)
-        self.demod.reset()      # reset gardner-costas loop
-        return True
-
-    def toggle_plot(self, plot_type):
-        plot_off = 0;
-        if (self.fft_sink is not None):
-            self.toggle_fft()
-            plot_off = 1
-        elif (self.constellation_sink is not None):
-            self.toggle_constellation()
-            plot_off = 2
-        elif (self.symbol_sink is not None):
-            self.toggle_symbol()
-            plot_off = 3
-        elif (self.eye_sink is not None):
-            self.toggle_eye()
-            plot_off = 4
-        elif (self.mixer_sink is not None):
-            self.toggle_mixer()
-            plot_off = 5
-
-        if (plot_type == 1) and (plot_off != 1):	# fft
-            self.toggle_fft()
-        elif (plot_type == 2) and (plot_off != 2):	# constellation
-            self.toggle_constellation()
-        elif (plot_type == 3) and (plot_off != 3):	# symbol
-            self.toggle_symbol()
-        elif (plot_type == 4) and (plot_off != 4):	# datascope
-            self.toggle_eye()
-        elif (plot_type == 5) and (plot_off != 5):	# mixer output
-            self.toggle_mixer()
-
-    def toggle_mixer(self):
-        if (self.mixer_sink is None):
-            self.lock()
-            self.mixer_sink = mixer_sink_c()
-            self.demod.connect_complex('mixer', self.mixer_sink)
-            self.add_plot_sink(self.mixer_sink)
-            self.unlock()
-        elif (self.mixer_sink is not None):
-            self.lock()
-            self.demod.disconnect_complex()
-            self.mixer_sink.kill()
-            self.remove_plot_sink(self.mixer_sink)
-            self.mixer_sink = None
-            self.unlock()
-
-    def toggle_fft(self):
-        if (self.fft_sink is None):
-            self.lock()
-            self.fft_sink = fft_sink_c()
-            self.spectrum_decim = filter.rational_resampler_ccf(1, self.options.decim_amt)
-            self.connect(self.spectrum_decim, self.fft_sink)
-            self.demod.connect_complex('src', self.spectrum_decim)
-            self.add_plot_sink(self.fft_sink)
-            self.fft_sink.set_offset(self.options.offset)
-            self.fft_sink.set_center_freq(self.target_freq)
-            self.fft_sink.set_width(self.options.sample_rate)
-            self.unlock()
-        elif (self.fft_sink is not None):
-            self.lock()
-            self.disconnect(self.spectrum_decim, self.fft_sink)
-            self.demod.disconnect_complex()
-            self.fft_sink.kill()
-            self.remove_plot_sink(self.fft_sink)
-            self.spectrum_decim = None
-            self.fft_sink = None
-            self.unlock()
-
-    def toggle_constellation(self):
-        if (self.constellation_sink is None):
-            if self.options.demod_type != 'cqpsk':
-                sys.stderr.write("Constellation Plot requires 'cqpsk' modulation\n")
-                return
-            self.lock()
-            self.constellation_sink = constellation_sink_c()
-            self.demod.connect_complex('diffdec', self.constellation_sink)
-            self.add_plot_sink(self.constellation_sink)
-            self.unlock()
-        elif (self.constellation_sink is not None):
-            self.lock()
-            self.demod.disconnect_complex()
-            self.constellation_sink.kill()
-            self.remove_plot_sink(self.constellation_sink)
-            self.constellation_sink = None
-            self.unlock()
- 
-    def toggle_symbol(self):
-        if (self.symbol_sink is None):
-            self.lock()
-            self.symbol_sink = symbol_sink_f()
-            self.demod.connect_float(self.symbol_sink)
-            self.add_plot_sink(self.symbol_sink)
-            self.unlock()
-        elif (self.symbol_sink is not None):
-            self.lock()
-            self.demod.disconnect_float()
-            self.symbol_sink.kill()
-            self.remove_plot_sink(self.symbol_sink)
-            self.symbol_sink = None
-            self.unlock()
-
-    def toggle_eye(self):
-        if (self.eye_sink is None):
-            if self.options.demod_type == 'cqpsk':
-                sys.stderr.write("Datascope Plot cannot be used with 'cqpsk' modulation\n")
-                return
-            self.lock()
-            self.eye_sink = eye_sink_f(sps=10)
-            self.demod.connect_bb('symbol_filter', self.eye_sink)
-            self.add_plot_sink(self.eye_sink)
-            self.unlock()
-        elif (self.eye_sink is not None):
-            self.lock()
-            self.demod.disconnect_bb()
-            self.eye_sink.kill()
-            self.remove_plot_sink(self.eye_sink)
-            self.eye_sink = None
-            self.unlock()
-
-    def add_plot_sink(self, plot):
-        if plot not in self.plot_sinks:
-            self.plot_sinks.append(plot)
-        if self.options.terminal_type.startswith('http:'):
-            plot.gnuplot.set_interval(_def_interval)
-            plot.gnuplot.set_output_dir(_def_file_dir)
-
-    def remove_plot_sink(self, plot):
-        if plot in self.plot_sinks:
-            self.plot_sinks.remove(plot)
-
-    # read capture file properties (decimation etc.)
-    #
-    def __read_file_properties(self, filename):
-        f = open(filename, "r")
-        self.info = pickle.load(f)
-        ToDo = True
-        f.close()
-
-    # setup to rx from file
-    #
-    def __set_rx_from_file(self, filename, capture_rate):
-        file = blocks.file_source(gr.sizeof_gr_complex, filename, True)
-        gain = blocks.multiply_const_cc(self.options.gain)
-        throttle = blocks.throttle(gr.sizeof_gr_complex, capture_rate)
-        self.__connect([[file, gain, throttle]])
-        self.__build_graph(throttle, capture_rate)
-
-    # setup to rx from Audio
-    #
-    def __set_rx_from_audio(self, capture_rate):
-        self.__build_graph(self.source, capture_rate)
-
-    # setup to rx from USRP
-    #
-    def __set_rx_from_osmosdr(self):
-        # setup osmosdr
-        capture_rate = self.src.set_sample_rate(self.options.sample_rate)
-        if self.options.antenna:
-            self.src.set_antenna(self.options.antenna)
-        self.info["capture-rate"] = capture_rate
-        self.src.set_bandwidth(capture_rate)
-        # capture file
-        # if preserve:
-        if 0:
-            try:
-                self.capture_filename = os.tmpnam()
-            except RuntimeWarning:
-                ignore = True
-            capture_file = blocks.file_sink(gr.sizeof_gr_complex, self.capture_filename)
-            self.__connect([[self.usrp, capture_file]])
-        else:
-            self.capture_filename = None
-        # everything else
-        self.__build_graph(self.src, capture_rate)
-
-    # Write capture file properties
-    #
-    def __write_file_properties(self, filename):
-        f = open(filename, "w")
-        pickle.dump(self.info, f)
-        f.close()
-
-    def open_ifile(self, capture_rate, gain, input_filename, file_seek):
-        speed = 96000 # TODO: fixme
-        ifile = blocks.file_source(gr.sizeof_gr_complex, input_filename, 1)
-        if file_seek > 0:
-            rc = ifile.seek(file_seek*1024, gr.SEEK_SET)
-            assert rc == True
-            #print "seek: %d, rc = %d" % (file_seek, rc)
-        throttle = blocks.throttle(gr.sizeof_gr_complex, speed)
-        self.source = blocks.multiply_const_cc(gain)
-        self.connect(ifile, throttle, self.source)
-        self.__set_rx_from_audio(speed)
-
-    def open_audio_c(self, capture_rate, gain, audio_input_filename):
-        self.info = {
-                "capture-rate": capture_rate,
-                "center-freq": 0,
-                "source-dev": "AUDIO",
-                "source-decim": 1 }
-        self.audio_source = audio.source(capture_rate, audio_input_filename)
-        self.audio_cvt = blocks.float_to_complex()
-        self.connect((self.audio_source, 0), (self.audio_cvt, 0))
-        self.connect((self.audio_source, 1), (self.audio_cvt, 1))
-        self.source = blocks.multiply_const_cc(gain)
-        self.connect(self.audio_cvt, self.source)
-        self.__set_rx_from_audio(capture_rate)
-
-    def open_audio(self, capture_rate, gain, audio_input_filename):
-            self.info = {
-                "capture-rate": capture_rate,
-                "center-freq": 0,
-                "source-dev": "AUDIO",
-                "source-decim": 1 }
-            self.audio_source = audio.source(capture_rate, audio_input_filename)
-            self.source = blocks.multiply_const_ff(gain)
-            self.connect(self.audio_source, self.source)
-            self.__set_rx_from_audio(capture_rate)
-
-    # Open the USRP
-    #
-    def open_usrp(self):
-        # try:
-            self.info = {
-                "capture-rate": "unknown",
-                "center-freq": self.options.frequency,
-                "source-dev": "USRP",
-                "source-decim": 1 }
-            self.__set_rx_from_osmosdr()
-            if self.options.frequency:
-                self.set_freq(self.options.frequency)
-        # except Exception, x:
-        #     wx.MessageBox("Cannot open USRP: " + x.message, "USRP Error", wx.CANCEL | wx.ICON_EXCLAMATION)
-
-    def process_ajax(self):
-        if not self.options.terminal_type.startswith('http:'):
-            return
-        filenames = [sink.gnuplot.filename for sink in self.plot_sinks if sink.gnuplot.filename]
-        error = None
-        if self.options.demod_type == 'cqpsk':
-            error = self.demod.get_freq_error()
-        d = {'json_type': 'rx_update', 'error': error, 'files': filenames}
-        msg = gr.message().make_from_string(json.dumps(d), -4, 0, 0)
-        self.input_q.insert_tail(msg)
-
-    def process_qmsg(self, msg):
-        # return true = end top block
-        RX_COMMANDS = 'skip lockout hold'
-        s = msg.to_string()
-        if s == 'quit': return True
-        elif s == 'update':
-            if self.trunk_rx is None:
-                return False	## possible race cond - just ignore
-            js = self.trunk_rx.to_json()
-            msg = gr.message().make_from_string(js, -4, 0, 0)
-            self.input_q.insert_tail(msg)
-            self.process_ajax()
-        elif s == 'set_freq':
-            freq = msg.arg1()
-            self.set_freq(freq)
-        elif s == 'adj_tune':
-            freq = msg.arg1()
-            self.adj_tune(freq)
-        elif s == 'toggle_plot':
-            plot_type = msg.arg1()
-            self.toggle_plot(plot_type)
-        elif s == 'add_default_config':
-            nac = msg.arg1()
-            self.trunk_rx.add_default_config(nac)
-        elif s in RX_COMMANDS:
-            self.rx_q.insert_tail(msg)
-        return False
-
-############################################################################
-
-# data unit receive queue
-#
-class du_queue_watcher(threading.Thread):
-
-    def __init__(self, msgq,  callback, **kwds):
-        threading.Thread.__init__ (self, **kwds)
-        self.setDaemon(1)
-        self.msgq = msgq
-        self.callback = callback
-        self.keep_running = True
-        self.start()
-
-    def run(self):
-        while(self.keep_running):
-            msg = self.msgq.delete_head()
-            self.callback(msg)
-
-class rx_main(object):
-    def __init__(self):
-        self.keep_running = True
-        self.cli_options()
-        self.tb = p25_rx_block(self.options)
-        self.q_watcher = du_queue_watcher(self.tb.output_q, self.process_qmsg)
-
-    def process_qmsg(self, msg):
-        if self.tb.process_qmsg(msg):
-            self.keep_running = False
-
-    def run(self):
-        try:
-            self.tb.start()
-            while self.keep_running:
-                time.sleep(1)
-        except:
-            sys.stderr.write('main: exception occurred\n')
-            sys.stderr.write('main: exception:\n%s\n' % traceback.format_exc())
-        if self.tb.terminal:
-            self.tb.terminal.end_terminal()
-        if self.tb.audio:
-            self.tb.audio.stop()
-        self.tb.stop()
-        for sink in self.tb.plot_sinks:
-            sink.kill()
-
-    def cli_options(self):
-        # command line argument parsing
-        parser = OptionParser(option_class=eng_option)
-        parser.add_option("--args", type="string", default="", help="device args")
-        parser.add_option("--antenna", type="string", default="", help="select antenna")
-        parser.add_option("-a", "--audio", action="store_true", default=False, help="use direct audio input")
-        parser.add_option("-A", "--audio-if", action="store_true", default=False, help="soundcard IF mode (use --calibration to set IF freq)")
-        parser.add_option("-I", "--audio-input", type="string", default="", help="pcm input device name.  E.g., hw:0,0 or /dev/dsp")
-        parser.add_option("-i", "--input", type="string", default=None, help="input file name")
-        parser.add_option("-b", "--excess-bw", type="eng_float", default=0.2, help="for RRC filter", metavar="Hz")
-        parser.add_option("-c", "--calibration", type="eng_float", default=0.0, help="USRP offset or audio IF frequency", metavar="Hz")
-        parser.add_option("-C", "--costas-alpha", type="eng_float", default=0.04, help="value of alpha for Costas loop", metavar="Hz")
-        parser.add_option("-D", "--demod-type", type="choice", default="cqpsk", choices=('cqpsk', 'fsk4'), help="cqpsk | fsk4")
-        parser.add_option("-P", "--plot-mode", type="string", default=None, help="one or more of constellation, fft, symbol, datascope (comma-separated)")
-        parser.add_option("-f", "--frequency", type="eng_float", default=0.0, help="USRP center frequency", metavar="Hz")
-        parser.add_option("-F", "--ifile", type="string", default=None, help="read input from complex capture file")
-        parser.add_option("-H", "--hamlib-model", type="int", default=None, help="specify model for hamlib")
-        parser.add_option("-s", "--seek", type="int", default=0, help="ifile seek in K")
-        parser.add_option("-l", "--terminal-type", type="string", default='curses', help="'curses' or udp port or 'http:host:port'")
-        parser.add_option("-L", "--logfile-workers", type="int", default=None, help="number of demodulators to instantiate")
-        parser.add_option("-S", "--sample-rate", type="int", default=320e3, help="source samp rate")
-        parser.add_option("-t", "--tone-detect", action="store_true", default=False, help="use experimental tone detect algorithm")
-        parser.add_option("-T", "--trunk-conf-file", type="string", default=None, help="trunking config file name")
-        parser.add_option("-v", "--verbosity", type="int", default=0, help="message debug level")
-        parser.add_option("-V", "--vocoder", action="store_true", default=False, help="voice codec")
-        parser.add_option("-o", "--offset", type="eng_float", default=0.0, help="tuning offset frequency [to circumvent DC offset]", metavar="Hz")
-        parser.add_option("-p", "--pause", action="store_true", default=False, help="block on startup")
-        parser.add_option("-w", "--wireshark", action="store_true", default=False, help="output data to Wireshark")
-        parser.add_option("-W", "--wireshark-host", type="string", default="127.0.0.1", help="Wireshark host")
-        parser.add_option("-r", "--raw-symbols", type="string", default=None, help="dump decoded symbols to file")
-        parser.add_option("-g", "--gain", type="eng_float", default=None, help="set USRP gain in dB (default is midpoint) or set audio gain")
-        parser.add_option("-G", "--gain-mu", type="eng_float", default=0.025, help="gardner gain")
-        parser.add_option("-N", "--gains", type="string", default=None, help="gain settings")
-        parser.add_option("-O", "--audio-output", type="string", default="default", help="audio output device name")
-        parser.add_option("-U", "--udp-player", action="store_true", default=False, help="enable built-in udp audio player")
-        parser.add_option("-q", "--freq-corr", type="eng_float", default=0.0, help="frequency correction")
-        parser.add_option("-d", "--fine-tune", type="eng_float", default=0.0, help="fine tuning")
-        parser.add_option("-2", "--phase2-tdma", action="store_true", default=False, help="enable phase2 tdma decode")
-        parser.add_option("-Z", "--decim-amt", type="int", default=1, help="spectrum decimation")
-        (options, args) = parser.parse_args()
-        if len(args) != 0:
-            parser.print_help()
-            sys.exit(1)
         self.options = options
 
 # Start the receiver
