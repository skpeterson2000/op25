--- conflicted
+++ resolved
@@ -57,15 +57,9 @@
 from math import pi
 from optparse import OptionParser
 
-<<<<<<< HEAD
 import gnuradio.op25 as op25
 import gnuradio.op25_repeater as op25_repeater
-#import p25_demodulator
-=======
-import op25
-import op25_repeater
 import p25_demodulator_dev as p25_demodulator
->>>>>>> 99e03301
 import op25_nbfm
 import op25_iqsrc
 import op25_wavsrc
