#!/usr/bin/env python

# Copyright 2011, 2012, 2013, 2014, 2015 Max H. Parke KA1RBI
# 
# This file is part of OP25
# 
# OP25 is free software; you can redistribute it and/or modify it
# under the terms of the GNU General Public License as published by
# the Free Software Foundation; either version 3, or (at your option)
# any later version.
# 
# OP25 is distributed in the hope that it will be useful, but WITHOUT
# ANY WARRANTY; without even the implied warranty of MERCHANTABILITY
# or FITNESS FOR A PARTICULAR PURPOSE. See the GNU General Public
# License for more details.
# 
# You should have received a copy of the GNU General Public License
# along with OP25; see the file COPYING. If not, write to the Free
# Software Foundation, Inc., 51 Franklin Street, Boston, MA
# 02110-1301, USA.

import sys
import subprocess

from gnuradio import gr, gru, eng_notation
from gnuradio import blocks, audio
from gnuradio.eng_option import eng_option
import numpy as np
from gnuradio import gr

_def_debug = 0
_def_sps = 10

GNUPLOT = '/usr/bin/gnuplot'

FFT_AVG  = 0.25
FFT_BINS = 512
PEAK_WIDTH = 0.050

class wrap_gp(object):
	def __init__(self, sps=_def_sps):
		self.sps = sps
		self.center_freq = 0.0
		self.relative_freq = 0.0
		self.offset_freq = 0.0
		self.width = None
		self.ffts = ()
		self.freqs = ()
		self.avg_pwr = np.zeros(FFT_BINS)
		self.buf = []
<<<<<<< HEAD
		self.peak_freq = None
		self.peak_pwr = 0.0
=======
		self.plot_count = 0
>>>>>>> 7ae55468

		self.attach_gp()

	def attach_gp(self):
		args = (GNUPLOT, '-noraise')
		exe  = GNUPLOT
		self.gp = subprocess.Popen(args, executable=exe, stdin=subprocess.PIPE)

	def kill(self):
		self.gp.kill()
		self.gp.wait()

	def plot(self, buf, bufsz, mode='eye'):
		BUFSZ = bufsz
		consumed = min(len(buf), BUFSZ-len(self.buf))
		if len(self.buf) < BUFSZ:
			self.buf.extend(buf[:consumed])
		if len(self.buf) < BUFSZ:
			return consumed

		self.plot_count += 1
		if mode == 'eye' and self.plot_count % 20 != 0:
			self.buf = []
			return consumed

		plots = []
		s = ''
		while(len(self.buf)):
			if mode == 'eye':
				if len(self.buf) < self.sps:
					break
				for i in range(self.sps):
					s += '%f\n' % self.buf[i]
				s += 'e\n'
				self.buf=self.buf[self.sps:]
				plots.append('"-" with lines')
			elif mode == 'constellation':
				for b in self.buf:
					s += '%f\t%f\n' % (b.real, b.imag)
				s += 'e\n'
				self.buf = []
				plots.append('"-" with points')
			elif mode == 'symbol':
				for b in self.buf:
					s += '%f\n' % (b)
				s += 'e\n'
				self.buf = []
				plots.append('"-" with dots')
			elif mode == 'fft':
				self.peak_pwr = 0.0
				self.ffts = np.fft.fft(self.buf * np.blackman(BUFSZ)) / (0.42 * BUFSZ)
				self.ffts = np.fft.fftshift(self.ffts)
				self.freqs = np.fft.fftfreq(len(self.ffts))
				self.freqs = np.fft.fftshift(self.freqs)
				tune_freq = (self.center_freq - self.relative_freq) / 1e6
				if self.center_freq and self.width:
                                	self.freqs = ((self.freqs * self.width) + self.center_freq + self.offset_freq) / 1e6
				for i in xrange(len(self.ffts)):
					self.avg_pwr[i] = ((1.0 - FFT_AVG) * self.avg_pwr[i]) + (FFT_AVG * np.abs(self.ffts[i]))
					s += '%f\t%f\n' % (self.freqs[i], 20 * np.log10(self.avg_pwr[i]))
					if (self.freqs[i] >= (tune_freq - PEAK_WIDTH)) and (self.freqs[i] <= (tune_freq + PEAK_WIDTH)) and (self.avg_pwr[i] > self.peak_pwr):
						self.peak_pwr = self.avg_pwr[i]
						self.peak_freq = self.freqs[i]
				s += 'e\n'
				self.buf = []
				plots.append('"-" with lines')
		self.buf = []

		h= 'set terminal x11 noraise\n'
		#background = 'set object 1 circle at screen 0,0 size screen 1 fillcolor rgb"black"\n' #FIXME!
		background = ''
		h+= 'set key off\n'
		if mode == 'constellation':
			h+= background
			h+= 'set size square\n'
			h+= 'set xrange [-1:1]\n'
			h+= 'set yrange [-1:1]\n'
		elif mode == 'eye':
			h+= background
			h+= 'set yrange [-4:4]\n'
		elif mode == 'symbol':
			h+= background
			h+= 'set yrange [-4:4]\n'
		elif mode == 'fft':
			h+= 'unset arrow; unset title\n'
			h+= 'set xrange [%f:%f]\n' % (self.freqs[0], self.freqs[len(self.freqs)-1])
			h+= 'set yrange [-100:0]\n'
                        h+= 'set xlabel "Frequency"\n'
                        h+= 'set ylabel "Power(dB)"\n'
                        h+= 'set grid\n'
			if self.center_freq:
				arrow_pos = (self.center_freq - self.relative_freq) / 1e6
				h+= 'set arrow from %f, graph 0 to %f, graph 1 nohead\n' % (arrow_pos, arrow_pos)
				h+= 'set title "Tuned to %f Mhz, peak signal offset %f"\n' % (arrow_pos, (self.peak_freq - arrow_pos))
		dat = '%splot %s\n%s' % (h, ','.join(plots), s)
		self.gp.stdin.write(dat)
		return consumed

	def set_center_freq(self, f):
		self.center_freq = f
		self.peak_freq = f

	def set_relative_freq(self, f):
		self.relative_freq = f

	def set_offset(self, f):
		self.offset_freq = f

	def set_width(self, w):
		self.width = w

class eye_sink_f(gr.sync_block):
    """
    """
    def __init__(self, debug = _def_debug, sps = _def_sps):
        gr.sync_block.__init__(self,
            name="eye_sink_f",
            in_sig=[np.float32],
            out_sig=None)
        self.debug = debug
        self.sps = sps
        self.gnuplot = wrap_gp(sps=self.sps)

    def work(self, input_items, output_items):
        in0 = input_items[0]
	consumed = self.gnuplot.plot(in0, 100 * self.sps, mode='eye')
        return consumed ### len(input_items[0])

    def kill(self):
        self.gnuplot.kill()

class constellation_sink_c(gr.sync_block):
    """
    """
    def __init__(self, debug = _def_debug):
        gr.sync_block.__init__(self,
            name="constellation_sink_c",
            in_sig=[np.complex64],
            out_sig=None)
        self.debug = debug
        self.gnuplot = wrap_gp()

    def work(self, input_items, output_items):
        in0 = input_items[0]
	self.gnuplot.plot(in0, 1000, mode='constellation')
        return len(input_items[0])

    def kill(self):
        self.gnuplot.kill()

class fft_sink_c(gr.sync_block):
    """
    """
    def __init__(self, debug = _def_debug):
        gr.sync_block.__init__(self,
            name="fft_sink_c",
            in_sig=[np.complex64],
            out_sig=None)
        self.debug = debug
        self.gnuplot = wrap_gp()
        self.skip = 0

    def work(self, input_items, output_items):
        self.skip += 1
        if self.skip == 50:
            self.skip = 0
            in0 = input_items[0]
	    self.gnuplot.plot(in0, FFT_BINS, mode='fft')
        return len(input_items[0])

    def kill(self):
        self.gnuplot.kill()

    def set_center_freq(self, f):
        self.gnuplot.set_center_freq(f)
	self.gnuplot.set_relative_freq(0.0)

    def set_relative_freq(self, f):
        self.gnuplot.set_relative_freq(f)

    def set_offset(self, f):
        self.gnuplot.set_offset(f)

    def set_width(self, w):
        self.gnuplot.set_width(w)

class symbol_sink_f(gr.sync_block):
    """
    """
    def __init__(self, debug = _def_debug):
        gr.sync_block.__init__(self,
            name="symbol_sink_f",
            in_sig=[np.float32],
            out_sig=None)
        self.debug = debug
        self.gnuplot = wrap_gp()

    def work(self, input_items, output_items):
        in0 = input_items[0]
	self.gnuplot.plot(in0, 2400, mode='symbol')
        return len(input_items[0])

    def kill(self):
        self.gnuplot.kill()<|MERGE_RESOLUTION|>--- conflicted
+++ resolved
@@ -48,12 +48,9 @@
 		self.freqs = ()
 		self.avg_pwr = np.zeros(FFT_BINS)
 		self.buf = []
-<<<<<<< HEAD
+		self.plot_count = 0
 		self.peak_freq = None
 		self.peak_pwr = 0.0
-=======
-		self.plot_count = 0
->>>>>>> 7ae55468
 
 		self.attach_gp()
 
