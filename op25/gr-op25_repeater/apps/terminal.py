--- conflicted
+++ resolved
@@ -58,12 +58,9 @@
         self.last_update = 0
         self.auto_update = True
         self.current_nac = None
-<<<<<<< HEAD
         self.maxy = None
         self.maxy = None
-=======
         self.sock = sock
->>>>>>> 9b93b569
         self.start()
 
     def setup_curses(self):
@@ -90,33 +87,6 @@
         self.text_win = curses.newwin(1, 70, self.maxy-1, 10)
         self.textpad = curses.textpad.Textbox(self.text_win)
         self.stdscr.refresh()
-
-        self.title_help()
-
-    def resize_curses(self):
-        self.maxy, self.maxx = self.stdscr.getmaxyx()
- 
-        if (self.maxx < 70) or (self.maxy < 6):	# do not resize if window is now too small
-            return 
-
-        self.stdscr.clear()
-
-        self.title_bar.resize(1, self.maxx)
-        self.help_bar.resize(1, self.maxx)
-        self.help_bar.mvwin(self.maxy-1, 0)
-        self.top_bar.resize(1, self.maxx)
-        self.freq_list.resize(self.maxy-5, self.maxx)
-        self.active1.resize(1, self.maxx-15)
-        self.active1.mvwin(self.maxy-3, 0)
-        self.active2.resize(1, self.maxx-15)
-        self.active2.mvwin(self.maxy-2, 0)
-        self.status1.resize(1, 15)
-        self.status1.mvwin(self.maxy-3, self.maxx-15)
-        self.status2.resize(1, 15)
-        self.status2.mvwin(self.maxy-2, self.maxx-15)
-        self.stdscr.refresh()
-
-        self.title_help()
 
     def end_terminal(self):
         try:
@@ -181,27 +151,17 @@
             except:
                 freq = None
             if freq:
-<<<<<<< HEAD
-                msg = gr.message().make_from_string('set_freq', -2, freq, 0)
-                self.output_q.insert_tail(msg)
+                self.send_command('set freq', freq)
         elif c == ord(','):
-            msg = gr.message().make_from_string('adj_tune', -2, -100, 0)
-            self.output_q.insert_tail(msg)
+            self.send_command('adj_tune', -100)
         elif c == ord('.'):
-            msg = gr.message().make_from_string('adj_tune', -2, 100, 0)
-            self.output_q.insert_tail(msg)
+            self.send_command('adj_tune', 100)
         elif c == ord('<'):
-            msg = gr.message().make_from_string('adj_tune', -2, -1200, 0)
-            self.output_q.insert_tail(msg)
+            self.send_command('adj_tune', -1200)
         elif c == ord('>'):
-            msg = gr.message().make_from_string('adj_tune', -2, 1200, 0)
-            self.output_q.insert_tail(msg)
+            self.send_command('adj_tune', 1200)
         elif (c >= ord('1') ) and (c <= ord('5')):
-            msg = gr.message().make_from_string('toggle_plot', -2, (c - ord('0')), 0)
-            self.output_q.insert_tail(msg)
-=======
-                self.send_command('set_freq', freq)
->>>>>>> 9b93b569
+            self.send_command('toggle_plot', (c - ord('0')))
         elif c == ord('x'):
             assert 1 == 0
         return False
