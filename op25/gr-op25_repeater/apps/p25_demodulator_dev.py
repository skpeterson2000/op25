--- conflicted
+++ resolved
@@ -433,11 +433,7 @@
             return
         self.sps = sps
         self.clock.set_omega(self.sps)
-<<<<<<< HEAD
-        # self.fll.set_samples_per_symbol(sps) # gr-3.10.9.2 and earlier are not thread safe.
-=======
         # self.fll.set_samples_per_symbol(sps)  # digital.fll_band_edge_cc is not thread-safe in gr-3.10.9.2 and earlier versions
->>>>>>> 9d7d75e7
         self.costas_reset()
 
     def reset(self):
