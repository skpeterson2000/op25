#
# SPDX-License-Identifier: GPL-3.0
#
# GNU Radio Python Flow Graph
# Title: RMS AGC
# Author: Daniel Estevez
# Description: AGC using RMS
# GNU Radio version: 3.8.0.0

from gnuradio import blocks
from gnuradio import gr
from gnuradio.filter import firdes


class rms_agc(gr.hier_block2):
    def __init__(self, alpha=1e-2, reference=0.5):
        gr.hier_block2.__init__(
            self,
            'RMS AGC',
            gr.io_signature(1, 1, gr.sizeof_gr_complex*1),
            gr.io_signature(1, 1, gr.sizeof_gr_complex*1),
        )
        ##################################################
        # Parameters
        ##################################################
        self.alpha = alpha
        self.reference = reference

        ##################################################
        # Blocks
        ##################################################
        self.blocks_rms_xx_0 = blocks.rms_cf(alpha)
        self.blocks_multiply_const_vxx_0 = (
            blocks.multiply_const_ff(1.0/reference))
        self.blocks_float_to_complex_0 = blocks.float_to_complex(1)
        self.blocks_divide_xx_0 = blocks.divide_cc(1)
<<<<<<< HEAD
        self.blocks_add_const_vxx_0 = blocks.add_const_ff(1e-18)
=======
        self.blocks_add_const_vxx_0 = blocks.add_const_ff(1e-18) # avoid NaN caused by divide by zero errors
>>>>>>> a18ebbca

        ##################################################
        # Connections
        ##################################################
        self.connect(
            (self.blocks_add_const_vxx_0, 0),
            (self.blocks_float_to_complex_0, 0))
        self.connect((self.blocks_divide_xx_0, 0), (self, 0))
        self.connect(
            (self.blocks_float_to_complex_0, 0),
            (self.blocks_divide_xx_0, 1))
        self.connect(
            (self.blocks_multiply_const_vxx_0, 0),
            (self.blocks_add_const_vxx_0, 0))
        self.connect(
            (self.blocks_rms_xx_0, 0),
            (self.blocks_multiply_const_vxx_0, 0))
        self.connect((self, 0), (self.blocks_divide_xx_0, 0))
        self.connect((self, 0), (self.blocks_rms_xx_0, 0))

    def get_alpha(self):
        return self.alpha

    def set_alpha(self, alpha):
        self.alpha = alpha
        self.blocks_rms_xx_0.set_alpha(self.alpha)

    def get_reference(self):
        return self.reference

    def set_reference(self, reference):
        self.reference = reference
        self.blocks_multiply_const_vxx_0.set_k(1.0/self.reference)
<|MERGE_RESOLUTION|>--- conflicted
+++ resolved
@@ -34,11 +34,7 @@
             blocks.multiply_const_ff(1.0/reference))
         self.blocks_float_to_complex_0 = blocks.float_to_complex(1)
         self.blocks_divide_xx_0 = blocks.divide_cc(1)
-<<<<<<< HEAD
-        self.blocks_add_const_vxx_0 = blocks.add_const_ff(1e-18)
-=======
         self.blocks_add_const_vxx_0 = blocks.add_const_ff(1e-18) # avoid NaN caused by divide by zero errors
->>>>>>> a18ebbca
 
         ##################################################
         # Connections
