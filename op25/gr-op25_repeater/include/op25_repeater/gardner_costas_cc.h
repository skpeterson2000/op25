/* -*- c++ -*- */
/* 
 * Copyright 2013 <+YOU OR YOUR COMPANY+>.
 * 
 * This is free software; you can redistribute it and/or modify
 * it under the terms of the GNU General Public License as published by
 * the Free Software Foundation; either version 3, or (at your option)
 * any later version.
 * 
 * This software is distributed in the hope that it will be useful,
 * but WITHOUT ANY WARRANTY; without even the implied warranty of
 * MERCHANTABILITY or FITNESS FOR A PARTICULAR PURPOSE.  See the
 * GNU General Public License for more details.
 * 
 * You should have received a copy of the GNU General Public License
 * along with this software; see the file COPYING.  If not, write to
 * the Free Software Foundation, Inc., 51 Franklin Street,
 * Boston, MA 02110-1301, USA.
 */


#ifndef INCLUDED_OP25_REPEATER_GARDNER_COSTAS_CC_H
#define INCLUDED_OP25_REPEATER_GARDNER_COSTAS_CC_H

#include <op25_repeater/api.h>
#include <gnuradio/block.h>

namespace gr {
  namespace op25_repeater {

    /*!
     * \brief <+description of block+>
     * \ingroup op25_repeater
     *
     */
    class OP25_REPEATER_API gardner_costas_cc : virtual public gr::block
    {
     public:
      typedef boost::shared_ptr<gardner_costas_cc> sptr;

      /*!
       * \brief Return a shared_ptr to a new instance of op25_repeater::gardner_costas_cc.
       *
       * To avoid accidental use of raw pointers, op25_repeater::gardner_costas_cc's
       * constructor is in a private implementation
       * class. op25_repeater::gardner_costas_cc::make is the public interface for
       * creating new instances.
       */
      static sptr make(float samples_per_symbol, float gain_mu, float gain_omega, float alpha, float beta, float max_freq, float min_freq);
      virtual void set_omega(float omega) {}
<<<<<<< HEAD
      virtual void reset() {}
=======
      virtual float get_freq_error(void) {}
>>>>>>> 9b93b569
    };

  } // namespace op25_repeater
} // namespace gr

#endif /* INCLUDED_OP25_REPEATER_GARDNER_COSTAS_CC_H */
<|MERGE_RESOLUTION|>--- conflicted
+++ resolved
@@ -48,11 +48,8 @@
        */
       static sptr make(float samples_per_symbol, float gain_mu, float gain_omega, float alpha, float beta, float max_freq, float min_freq);
       virtual void set_omega(float omega) {}
-<<<<<<< HEAD
+      virtual float get_freq_error(void) {}
       virtual void reset() {}
-=======
-      virtual float get_freq_error(void) {}
->>>>>>> 9b93b569
     };
 
   } // namespace op25_repeater
