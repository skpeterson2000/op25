# Copyright 2011,2012 Free Software Foundation, Inc.
#
# This file is part of GNU Radio
#
# GNU Radio is free software; you can redistribute it and/or modify
# it under the terms of the GNU General Public License as published by
# the Free Software Foundation; either version 3, or (at your option)
# any later version.
#
# GNU Radio is distributed in the hope that it will be useful,
# but WITHOUT ANY WARRANTY; without even the implied warranty of
# MERCHANTABILITY or FITNESS FOR A PARTICULAR PURPOSE.  See the
# GNU General Public License for more details.
#
# You should have received a copy of the GNU General Public License
# along with GNU Radio; see the file COPYING.  If not, write to
# the Free Software Foundation, Inc., 51 Franklin Street,
# Boston, MA 02110-1301, USA.

########################################################################
# Setup library
########################################################################
include(GrPlatform) #define LIB_SUFFIX

include_directories(${Boost_INCLUDE_DIR})
link_directories(${Boost_LIBRARY_DIRS})
list(APPEND op25_repeater_sources
    ambe_encoder_sb_impl.cc
    dmr_bs_tx_bb_impl.cc
    ysf_tx_sb_impl.cc
    dstar_tx_sb_impl.cc
    vocoder_impl.cc
    gardner_costas_cc_impl.cc
    p25_frame_assembler_impl.cc
    frame_assembler_impl.cc
    fsk4_slicer_fb_impl.cc )

list(APPEND op25_repeater_sources
    bch.cc
    rs.cc
    p25_framer.cc
    p25p1_fdma.cc
    p25p1_voice_encode.cc
    p25p1_voice_decode.cc
    p25p2_framer.cc
    p25p2_isch.cc
    p25p2_duid.cc
    p25p2_sync.cc
    p25p2_tdma.cc
    p25p2_vf.cc
    imbe_decoder.cc
    software_imbe_decoder.cc
    ambe.c
    mbelib.c
    ambe_encoder.cc
<<<<<<< HEAD
    op25_audio.cc
=======
    rx_sync.cc
    op25_audio.cc
    CCITTChecksumReverse.cpp
>>>>>>> 9b93b569
)

add_library(gnuradio-op25_repeater SHARED ${op25_repeater_sources})
if(CMAKE_SYSTEM_NAME STREQUAL "Darwin")
    find_library(GR_FILTER_LIBRARY libgnuradio-filter.dylib )
else(CMAKE_SYSTEM_NAME STREQUAL "Darwin")
    find_library(GR_FILTER_LIBRARY libgnuradio-filter.so )
endif(CMAKE_SYSTEM_NAME STREQUAL "Darwin")
set(GR_FILTER_LIBRARIES ${GR_FILTER_LIBRARY})
target_link_libraries(gnuradio-op25_repeater ${Boost_LIBRARIES} ${GNURADIO_RUNTIME_LIBRARIES} ${GR_FILTER_LIBRARIES} imbe_vocoder)
set_target_properties(gnuradio-op25_repeater PROPERTIES DEFINE_SYMBOL "gnuradio_op25_repeater_EXPORTS")

########################################################################
# Install built library files
########################################################################
install(TARGETS gnuradio-op25_repeater
    LIBRARY DESTINATION lib${LIB_SUFFIX} # .so/.dylib file
    ARCHIVE DESTINATION lib${LIB_SUFFIX} # .lib file
    RUNTIME DESTINATION bin              # .dll file
)

########################################################################
# Build and register unit test
########################################################################
include(GrTest)

include_directories(${CPPUNIT_INCLUDE_DIRS})

list(APPEND test_op25_repeater_sources
    ${CMAKE_CURRENT_SOURCE_DIR}/test_op25_repeater.cc
    ${CMAKE_CURRENT_SOURCE_DIR}/qa_op25_repeater.cc
)

add_executable(test-op25_repeater ${test_op25_repeater_sources})

target_link_libraries(
  test-op25_repeater
  ${GNURADIO_RUNTIME_LIBRARIES}
  ${Boost_LIBRARIES}
  ${CPPUNIT_LIBRARIES}
  gnuradio-op25_repeater
)

GR_ADD_TEST(test_op25_repeater test-op25_repeater)

########################################################################
# d2460
########################################################################
list(APPEND d2460_sources
    ${CMAKE_CURRENT_SOURCE_DIR}/d2460.cc
    ${CMAKE_CURRENT_SOURCE_DIR}/ambe.c
    ${CMAKE_CURRENT_SOURCE_DIR}/mbelib.c
    ${CMAKE_CURRENT_SOURCE_DIR}/ambe_encoder.cc
    ${CMAKE_CURRENT_SOURCE_DIR}/software_imbe_decoder.cc
    ${CMAKE_CURRENT_SOURCE_DIR}/imbe_decoder.cc
    ${CMAKE_CURRENT_SOURCE_DIR}/p25p2_vf.cc
    ${CMAKE_CURRENT_SOURCE_DIR}/rs.cc
)

add_executable(op25-d2460 ${d2460_sources})
target_link_libraries(op25-d2460 imbe_vocoder)

add_subdirectory(imbe_vocoder)<|MERGE_RESOLUTION|>--- conflicted
+++ resolved
@@ -53,13 +53,9 @@
     ambe.c
     mbelib.c
     ambe_encoder.cc
-<<<<<<< HEAD
-    op25_audio.cc
-=======
     rx_sync.cc
     op25_audio.cc
     CCITTChecksumReverse.cpp
->>>>>>> 9b93b569
 )
 
 add_library(gnuradio-op25_repeater SHARED ${op25_repeater_sources})
