--- conflicted
+++ resolved
@@ -132,51 +132,6 @@
 		fprintf(stderr, "ysf_sync: muting audio: dt: %d, rc: %d\n", d_shift_reg, rc);
 }
 
-<<<<<<< HEAD
-void rx_sync::dmr_sync(const uint8_t bitbuf[], int& current_slot, bool& unmute) {
-	static const int slot_ids[] = {0, 1, 0, 0, 1, 1, 0, 1};
-	int tact;
-	int chan;
-	int fstype;
-	uint8_t tactbuf[sizeof(cach_tact_bits)];
-
-	for (size_t i=0; i<sizeof(cach_tact_bits); i++)
-		tactbuf[i] = bitbuf[cach_tact_bits[i]];
-	tact = hamming_7_4_decode[load_i(tactbuf, 7)];
-	chan = (tact>>2) & 1;
-	d_shift_reg = (d_shift_reg << 1) + chan;
-	current_slot = slot_ids[d_shift_reg & 7];
-
-	if ((d_debug >= 10) && (chan != current_slot)) {
-		fprintf(stderr, "DMR cach chan=%d does not match current_slot=%d\n", chan, current_slot);
-	}
-
-	uint64_t sync = load_reg64(bitbuf + (MODE_DATA[RX_TYPE_DMR].sync_offset << 1), MODE_DATA[RX_TYPE_DMR].sync_len);
-	if (check_frame_sync(DMR_BS_VOICE_SYNC_MAGIC ^ sync, d_threshold, MODE_DATA[RX_TYPE_DMR].sync_len))
-		fstype = 1;
-	else if (check_frame_sync(DMR_BS_DATA_SYNC_MAGIC ^ sync, d_threshold, MODE_DATA[RX_TYPE_DMR].sync_len))
-		fstype = 2;
-	else
-		fstype = 0;
-	if (fstype > 0)
-		d_expires = d_symbol_count + MODE_DATA[d_current_type].expiration;
-	if (fstype == 1) {
-		if (!d_unmute_until[current_slot] && d_debug >= 5)
-			fprintf(stderr, "unmute slot %d\n", current_slot);
-		d_unmute_until[current_slot] = d_symbol_count + MODE_DATA[d_current_type].expiration;
-	} else if (fstype == 2) {
-		if (d_unmute_until[current_slot] && d_debug >= 5)
-			fprintf(stderr, "mute slot %d\n", current_slot);
-		d_unmute_until[current_slot] = 0;
-	}
-	if (d_unmute_until[current_slot] <= d_symbol_count) {
-		d_unmute_until[current_slot] = 0;
-	}
-	unmute = d_unmute_until[current_slot] > 0;
-}
-
-=======
->>>>>>> 5d0ba133
 rx_sync::rx_sync(const char * options, int debug) :	// constructor
 	d_symbol_count(0),
 	d_sync_reg(0),
